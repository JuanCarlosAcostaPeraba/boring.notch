//
//  SpotifyController.swift
//  boringNotch
//
//  Created by Alexander on 2025-03-29.
//

import Foundation
import Combine
import SwiftUI

class SpotifyController: MediaControllerProtocol {
    // MARK: - Properties
    @Published private var playbackState: PlaybackState = PlaybackState(
        bundleIdentifier: "com.spotify.client"
    )
    
    var playbackStatePublisher: Published<PlaybackState>.Publisher { $playbackState }
    private var notificationTask: Task<Void, Never>?
    
    //Constant for time between command and update
    let commandUpdateDelay: Duration = .milliseconds(25)
    
    init() {
        setupPlaybackStateChangeObserver()
        Task {
            if isActive() {
                await updatePlaybackInfoAsync()
            }
        }
    }
    
    private func setupPlaybackStateChangeObserver() {
        notificationTask = Task { [weak self] in
            let notifications = DistributedNotificationCenter.default().notifications(
                named: NSNotification.Name("com.spotify.client.PlaybackStateChanged")
            )
            
            for await _ in notifications {
                await self?.updatePlaybackInfoAsync()
            }
        }
    }
    
    deinit {
        notificationTask?.cancel()
    }
    
    // MARK: - Protocol Implementation
    func play() async {
        await executeCommand("play")
    }
    
    func pause() async {
        await executeCommand("pause")
    }
    
    func togglePlay() async {
        await executeCommand("playpause")
    }
    
    func nextTrack() async {
        await executeCommand("next track")
    }
    
    func previousTrack() async {
        await executeCommand("previous track")
    }
    
<<<<<<< HEAD
    func seek(to time: Double) async {
        await executeCommand("set player position to \(time)")
        await updatePlaybackInfoAsync()
    }
    
    func toggleShuffle() async {
        await executeCommand("set shuffling to not shuffling")
        await updatePlaybackInfoAsync()
    }
    
    func toggleRepeat() async {
        await executeCommand("set repeating to not repeating")
        await updatePlaybackInfoAsync()
=======
    func seek(to time: Double) {
        executeCommand("set player position to \(time)")
        Task {
            try? await Task.sleep(for: commandUpdateDelay)
            updatePlaybackInfo()
        }
    }
    
    func toggleShuffle() {
        executeCommand("set shuffling to not shuffling")
        Task {
            try? await Task.sleep(for: commandUpdateDelay)
            updatePlaybackInfo()
        }
    }
    
    func toggleRepeat() {
        executeCommand("set repeating to not repeating")
        Task {
            try? await Task.sleep(for: commandUpdateDelay)
            updatePlaybackInfo()
        }
>>>>>>> 502bdd72
    }
    
    func isActive() -> Bool {
        let runningApps = NSWorkspace.shared.runningApplications
        return runningApps.contains { $0.bundleIdentifier == playbackState.bundleIdentifier }
    }
    
    // MARK: - Private Methods
    
    // Public method for protocol conformance
    func updatePlaybackInfo() {
        Task {
            await updatePlaybackInfoAsync()
        }
    }
    
    private func updatePlaybackInfoAsync() async {
        guard let descriptor = try? await fetchPlaybackInfoAsync() else { return }
        guard descriptor.numberOfItems >= 9 else { return }
        
        let isPlaying = descriptor.atIndex(1)?.booleanValue ?? false
        let currentTrack = descriptor.atIndex(2)?.stringValue ?? "Unknown"
        let currentTrackArtist = descriptor.atIndex(3)?.stringValue ?? "Unknown"
        let currentTrackAlbum = descriptor.atIndex(4)?.stringValue ?? "Unknown"
        let currentTime = descriptor.atIndex(5)?.doubleValue ?? 0
        let duration = (descriptor.atIndex(6)?.doubleValue ?? 0)/1000
        let isShuffled = descriptor.atIndex(7)?.booleanValue ?? false
        let isRepeating = descriptor.atIndex(8)?.booleanValue ?? false
        let artworkURL = descriptor.atIndex(9)?.stringValue ?? ""
        
        let state = PlaybackState(
            bundleIdentifier: "com.spotify.client",
            isPlaying: isPlaying,
            title: currentTrack,
            artist: currentTrackArtist,
            album: currentTrackAlbum,
            currentTime: currentTime,
            duration: duration,
            playbackRate: 1,
            isShuffled: isShuffled,
            repeatMode: isRepeating ? .all : .off,
            lastUpdated: Date()
        )
        
        await MainActor.run {
            self.playbackState = state
        }
        
        // Load artwork asynchronously and update the state when complete
        if !artworkURL.isEmpty, let url = URL(string: artworkURL) {
            let currentState = state
            Task.detached { [weak self] in
                do {
                    let (data, _) = try await URLSession.shared.data(from: url)
                    // Create a new state with the artwork data and update
                    var updatedState = currentState
                    updatedState.artwork = data
                    await MainActor.run {
                        self?.playbackState = updatedState
                    }
                } catch {
                    print("Failed to load artwork: \(error)")
                }
            }
        }
    }
    
    private func executeCommand(_ command: String) async {
        let script = "tell application \"Spotify\" to \(command)"
        try? await AppleScriptHelper.executeVoid(script)
    }
    
    private func fetchPlaybackInfoAsync() async throws -> NSAppleEventDescriptor? {
        let script = """
        tell application "Spotify"
            set isRunning to true
            try
                set playerState to player state is playing
                set currentTrackName to name of current track
                set currentTrackArtist to artist of current track
                set currentTrackAlbum to album of current track
                set trackPosition to player position
                set trackDuration to duration of current track
                set shuffleState to shuffling
                set repeatState to repeating
                set artworkURL to artwork url of current track
                return {playerState, currentTrackName, currentTrackArtist, currentTrackAlbum, trackPosition, trackDuration, shuffleState, repeatState, artworkURL}
            on error
                return {false, "Unknown", "Unknown", "Unknown", 0, 0, false, false, ""}
            end try
        end tell
        """
        
        return try await AppleScriptHelper.execute(script)
    }
}<|MERGE_RESOLUTION|>--- conflicted
+++ resolved
@@ -67,44 +67,22 @@
         await executeCommand("previous track")
     }
     
-<<<<<<< HEAD
     func seek(to time: Double) async {
         await executeCommand("set player position to \(time)")
+        try? await Task.sleep(for: commandUpdateDelay)
         await updatePlaybackInfoAsync()
     }
     
     func toggleShuffle() async {
         await executeCommand("set shuffling to not shuffling")
+        try? await Task.sleep(for: commandUpdateDelay)
         await updatePlaybackInfoAsync()
     }
     
     func toggleRepeat() async {
         await executeCommand("set repeating to not repeating")
+        try? await Task.sleep(for: commandUpdateDelay)
         await updatePlaybackInfoAsync()
-=======
-    func seek(to time: Double) {
-        executeCommand("set player position to \(time)")
-        Task {
-            try? await Task.sleep(for: commandUpdateDelay)
-            updatePlaybackInfo()
-        }
-    }
-    
-    func toggleShuffle() {
-        executeCommand("set shuffling to not shuffling")
-        Task {
-            try? await Task.sleep(for: commandUpdateDelay)
-            updatePlaybackInfo()
-        }
-    }
-    
-    func toggleRepeat() {
-        executeCommand("set repeating to not repeating")
-        Task {
-            try? await Task.sleep(for: commandUpdateDelay)
-            updatePlaybackInfo()
-        }
->>>>>>> 502bdd72
     }
     
     func isActive() -> Bool {
