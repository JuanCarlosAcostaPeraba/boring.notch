// !$*UTF8*$!
{
	archiveVersion = 1;
	classes = {
	};
	objectVersion = 70;
	objects = {

/* Begin PBXBuildFile section */
		112B0EB82E30DD0F00562D6C /* NowPlayingTestClient in Resources */ = {isa = PBXBuildFile; fileRef = 112B0EB52E30DD0F00562D6C /* NowPlayingTestClient */; };
		112B0EB92E30DD0F00562D6C /* mediaremote-adapter.pl in Resources */ = {isa = PBXBuildFile; fileRef = 112B0EB32E30DD0F00562D6C /* mediaremote-adapter.pl */; };
		112B0EBB2E30DD5000562D6C /* MediaRemoteAdapter.framework in Frameworks */ = {isa = PBXBuildFile; fileRef = 112B0EBA2E30DD5000562D6C /* MediaRemoteAdapter.framework */; };
		112FB7352CCF16F70015238C /* NotchSpaceManager.swift in Sources */ = {isa = PBXBuildFile; fileRef = 112FB7342CCF16F70015238C /* NotchSpaceManager.swift */; };
		1153BD8F2D986B1F00979FB0 /* MediaControllerProtocol.swift in Sources */ = {isa = PBXBuildFile; fileRef = 1153BD8D2D986B1F00979FB0 /* MediaControllerProtocol.swift */; };
		1153BD912D986DB300979FB0 /* PlaybackState.swift in Sources */ = {isa = PBXBuildFile; fileRef = 1153BD902D986DB300979FB0 /* PlaybackState.swift */; };
		1153BD932D986E4300979FB0 /* AppleMusicController.swift in Sources */ = {isa = PBXBuildFile; fileRef = 1153BD922D986E4300979FB0 /* AppleMusicController.swift */; };
		1153BD982D9881F900979FB0 /* AppleScriptHelper.swift in Sources */ = {isa = PBXBuildFile; fileRef = 1153BD972D9881F900979FB0 /* AppleScriptHelper.swift */; };
		1153BD9A2D98824300979FB0 /* SpotifyController.swift in Sources */ = {isa = PBXBuildFile; fileRef = 1153BD992D98824300979FB0 /* SpotifyController.swift */; };
		1153BD9C2D98853B00979FB0 /* NowPlayingController.swift in Sources */ = {isa = PBXBuildFile; fileRef = 1153BD9B2D98853B00979FB0 /* NowPlayingController.swift */; };
		1153BDA72D99B22200979FB0 /* YouTubeMusicController.swift in Sources */ = {isa = PBXBuildFile; fileRef = 1153BDA62D99B22200979FB0 /* YouTubeMusicController.swift */; };
		1160F8D82DD98230006FBB94 /* NotchShape.swift in Sources */ = {isa = PBXBuildFile; fileRef = 1160F8D72DD98230006FBB94 /* NotchShape.swift */; };
		1163988D2DF5CAB40052E6AF /* EventModel.swift in Sources */ = {isa = PBXBuildFile; fileRef = 1163988C2DF5CAB40052E6AF /* EventModel.swift */; };
		1163988F2DF5CC870052E6AF /* CalendarModel.swift in Sources */ = {isa = PBXBuildFile; fileRef = 1163988E2DF5CC870052E6AF /* CalendarModel.swift */; };
		116398962DF5D6C00052E6AF /* CalendarServiceProviding.swift in Sources */ = {isa = PBXBuildFile; fileRef = 116398952DF5D6C00052E6AF /* CalendarServiceProviding.swift */; };
		117AB5172E30E09C00558921 /* MediaRemoteAdapter.framework in Embed Frameworks */ = {isa = PBXBuildFile; fileRef = 112B0EBA2E30DD5000562D6C /* MediaRemoteAdapter.framework */; settings = {ATTRIBUTES = (CodeSignOnCopy, RemoveHeadersOnCopy, ); }; };
		11A45C792E34E63100CEB175 /* MediaChecker.swift in Sources */ = {isa = PBXBuildFile; fileRef = 11A45C782E34E63100CEB175 /* MediaChecker.swift */; };
		11C5E3132DFE85970065821E /* SettingsWindowController.swift in Sources */ = {isa = PBXBuildFile; fileRef = 11C5E3112DFE85970065821E /* SettingsWindowController.swift */; };
		11C5E3162DFE88510065821E /* SettingsView.swift in Sources */ = {isa = PBXBuildFile; fileRef = 11C5E3152DFE88510065821E /* SettingsView.swift */; };
		11CC44A22CEE614100C7244B /* BoringViewCoordinator.swift in Sources */ = {isa = PBXBuildFile; fileRef = 11CC44A12CEE614100C7244B /* BoringViewCoordinator.swift */; };
		11CFC65B2E097E9D00748C80 /* WelcomeView.swift in Sources */ = {isa = PBXBuildFile; fileRef = 11CFC65A2E097E9D00748C80 /* WelcomeView.swift */; };
		11CFC65F2E097F2F00748C80 /* OnboardingView.swift in Sources */ = {isa = PBXBuildFile; fileRef = 11CFC65E2E097F2100748C80 /* OnboardingView.swift */; };
		11CFC6612E097F6800748C80 /* PermissionsRequestView.swift in Sources */ = {isa = PBXBuildFile; fileRef = 11CFC6602E097F6800748C80 /* PermissionsRequestView.swift */; };
		11CFC6632E09918400748C80 /* MusicControllerSelectionView.swift in Sources */ = {isa = PBXBuildFile; fileRef = 11CFC6622E09917B00748C80 /* MusicControllerSelectionView.swift */; };
		11CFC6652E09C7B300748C80 /* OnboardingFinishView.swift in Sources */ = {isa = PBXBuildFile; fileRef = 11CFC6642E09C7B300748C80 /* OnboardingFinishView.swift */; };
		14288DDC2C6E015000B9F80C /* AudioPlayer.swift in Sources */ = {isa = PBXBuildFile; fileRef = 14288DD62C6E015000B9F80C /* AudioPlayer.swift */; };
		14288DE82C6E01C800B9F80C /* ProgressIndicator.swift in Sources */ = {isa = PBXBuildFile; fileRef = 14288DE72C6E01C800B9F80C /* ProgressIndicator.swift */; };
		14288DFE2C6E9A4700B9F80C /* BoringSystemTiles.swift in Sources */ = {isa = PBXBuildFile; fileRef = 14288DFD2C6E9A4700B9F80C /* BoringSystemTiles.swift */; };
		14288E0C2C6F8EC000B9F80C /* AppIcons.swift in Sources */ = {isa = PBXBuildFile; fileRef = 14288E0B2C6F8EC000B9F80C /* AppIcons.swift */; };
		1443E7F32C609DCE0027C1FC /* matters.swift in Sources */ = {isa = PBXBuildFile; fileRef = 1443E7F22C609DCE0027C1FC /* matters.swift */; };
		146BC4372D366E9B0047C66A /* MacroVisionKit in Frameworks */ = {isa = PBXBuildFile; productRef = 146BC4362D366E9B0047C66A /* MacroVisionKit */; };
		147163982C5D35B70068B555 /* MusicVisualizer.swift in Sources */ = {isa = PBXBuildFile; fileRef = 147163972C5D35B70068B555 /* MusicVisualizer.swift */; };
		1471639A2C5D35FF0068B555 /* MusicManager.swift in Sources */ = {isa = PBXBuildFile; fileRef = 147163992C5D35FF0068B555 /* MusicManager.swift */; };
		1471A8592C6281BD0058408D /* BoringNotchWindow.swift in Sources */ = {isa = PBXBuildFile; fileRef = 1471A8582C6281BD0058408D /* BoringNotchWindow.swift */; };
		147CB9572C8CCC980094C254 /* BoringExtensionManager.swift in Sources */ = {isa = PBXBuildFile; fileRef = 147CB9562C8CCC980094C254 /* BoringExtensionManager.swift */; };
		1485442F2C8F049C00943381 /* TheBoringWorkerNotifier in Frameworks */ = {isa = PBXBuildFile; productRef = 1485442E2C8F049C00943381 /* TheBoringWorkerNotifier */; };
		149E0B972C737D00006418B1 /* WebcamManager.swift in Sources */ = {isa = PBXBuildFile; fileRef = 149E0B962C737D00006418B1 /* WebcamManager.swift */; };
		149E0B9A2C737D40006418B1 /* WebcamView.swift in Sources */ = {isa = PBXBuildFile; fileRef = 149E0B992C737D40006418B1 /* WebcamView.swift */; };
		14A7E5882C64A89C008C1BE9 /* HelloAnimation.swift in Sources */ = {isa = PBXBuildFile; fileRef = 14A7E5872C64A89C008C1BE9 /* HelloAnimation.swift */; };
		14A7E5972C65FD31008C1BE9 /* boring.m4a in Resources */ = {isa = PBXBuildFile; fileRef = 14A7E5962C65FD31008C1BE9 /* boring.m4a */; };
		14C08BB62C8DE42D000F8AA0 /* CalendarManager.swift in Sources */ = {isa = PBXBuildFile; fileRef = 14C08BB52C8DE42D000F8AA0 /* CalendarManager.swift */; };
		14C08BB92C8DE4B1000F8AA0 /* BoringCalendar.swift in Sources */ = {isa = PBXBuildFile; fileRef = 14C08BB82C8DE4B1000F8AA0 /* BoringCalendar.swift */; };
		14C08BC12C8E03AD000F8AA0 /* NSImage+Extensions.swift in Sources */ = {isa = PBXBuildFile; fileRef = 14C08BC02C8E03AD000F8AA0 /* NSImage+Extensions.swift */; };
		14CEF4162C5CAED300855D72 /* boringNotchApp.swift in Sources */ = {isa = PBXBuildFile; fileRef = 14CEF4152C5CAED300855D72 /* boringNotchApp.swift */; };
		14CEF4182C5CAED300855D72 /* ContentView.swift in Sources */ = {isa = PBXBuildFile; fileRef = 14CEF4172C5CAED300855D72 /* ContentView.swift */; };
		14CEF41A2C5CAED400855D72 /* Assets.xcassets in Resources */ = {isa = PBXBuildFile; fileRef = 14CEF4192C5CAED400855D72 /* Assets.xcassets */; };
		14CEF41D2C5CAED400855D72 /* Preview Assets.xcassets in Resources */ = {isa = PBXBuildFile; fileRef = 14CEF41C2C5CAED400855D72 /* Preview Assets.xcassets */; };
		14D0321A2C68F32E0096E6A1 /* LaunchAtLogin in Frameworks */ = {isa = PBXBuildFile; productRef = 14D032192C68F32E0096E6A1 /* LaunchAtLogin */; };
		14D0321D2C68F3350096E6A1 /* Sparkle in Frameworks */ = {isa = PBXBuildFile; productRef = 14D0321C2C68F3350096E6A1 /* Sparkle */; };
		14D570B92C5E98A20011E668 /* drop.swift in Sources */ = {isa = PBXBuildFile; fileRef = 14D570B82C5E98A20011E668 /* drop.swift */; };
		14D570BC2C5E98EB0011E668 /* generic.swift in Sources */ = {isa = PBXBuildFile; fileRef = 14D570BB2C5E98EB0011E668 /* generic.swift */; };
		14D570C02C5EA5870011E668 /* AnimatedFace.swift in Sources */ = {isa = PBXBuildFile; fileRef = 14D570BF2C5EA5870011E668 /* AnimatedFace.swift */; };
		14D570C22C5EAFBF0011E668 /* EmptyState.swift in Sources */ = {isa = PBXBuildFile; fileRef = 14D570C12C5EAFBF0011E668 /* EmptyState.swift */; };
		14D570C62C5F38210011E668 /* BoringHeader.swift in Sources */ = {isa = PBXBuildFile; fileRef = 14D570C52C5F38210011E668 /* BoringHeader.swift */; };
		14D570C92C5F38890011E668 /* BoringViewModel.swift in Sources */ = {isa = PBXBuildFile; fileRef = 14D570C82C5F38890011E668 /* BoringViewModel.swift */; };
		14D570CB2C5F4B2C0011E668 /* BatteryStatusViewModel.swift in Sources */ = {isa = PBXBuildFile; fileRef = 14D570CA2C5F4B2C0011E668 /* BatteryStatusViewModel.swift */; };
		14D570CD2C5F4BB70011E668 /* BoringBattery.swift in Sources */ = {isa = PBXBuildFile; fileRef = 14D570CC2C5F4BB70011E668 /* BoringBattery.swift */; };
		14D570D22C5F6C6A0011E668 /* BoringExtrasMenu.swift in Sources */ = {isa = PBXBuildFile; fileRef = 14D570D12C5F6C6A0011E668 /* BoringExtrasMenu.swift */; };
		14D570D52C5F710B0011E668 /* constants.swift in Sources */ = {isa = PBXBuildFile; fileRef = 14D570D42C5F710B0011E668 /* constants.swift */; };
		14E9FEAA2C70BF610062E83F /* DownloadView.swift in Sources */ = {isa = PBXBuildFile; fileRef = 14E9FEA92C70BF610062E83F /* DownloadView.swift */; };
		14E9FEAE2C7325770062E83F /* Button+Bouncing.swift in Sources */ = {isa = PBXBuildFile; fileRef = 14E9FEAD2C7325770062E83F /* Button+Bouncing.swift */; };
		14FC6E502C7DED5600C7BEA5 /* DataTypes+Extensions.swift in Sources */ = {isa = PBXBuildFile; fileRef = 14FC6E4F2C7DED5600C7BEA5 /* DataTypes+Extensions.swift */; };
		507266DB2C908E2E00A2D00D /* HoverButton.swift in Sources */ = {isa = PBXBuildFile; fileRef = 507266DA2C908E2E00A2D00D /* HoverButton.swift */; };
		9A0887322C7A693000C160EA /* TabButton.swift in Sources */ = {isa = PBXBuildFile; fileRef = 9A0887312C7A693000C160EA /* TabButton.swift */; };
		9A0887352C7AFF8E00C160EA /* TabSelectionView.swift in Sources */ = {isa = PBXBuildFile; fileRef = 9A0887342C7AFF8E00C160EA /* TabSelectionView.swift */; };
		9A987A052C73CA66005CA465 /* Ext+FileProvider.swift in Sources */ = {isa = PBXBuildFile; fileRef = 9A9879FB2C73CA66005CA465 /* Ext+FileProvider.swift */; };
		9A987A062C73CA66005CA465 /* Ext+NSAlert.swift in Sources */ = {isa = PBXBuildFile; fileRef = 9A9879FC2C73CA66005CA465 /* Ext+NSAlert.swift */; };
		9A987A072C73CA66005CA465 /* Ext+NSImage.swift in Sources */ = {isa = PBXBuildFile; fileRef = 9A9879FD2C73CA66005CA465 /* Ext+NSImage.swift */; };
		9A987A092C73CA66005CA465 /* Ext+URL.swift in Sources */ = {isa = PBXBuildFile; fileRef = 9A9879FF2C73CA66005CA465 /* Ext+URL.swift */; };
		9A987A0A2C73CA66005CA465 /* TrayDrop.swift in Sources */ = {isa = PBXBuildFile; fileRef = 9A987A002C73CA66005CA465 /* TrayDrop.swift */; };
		9A987A0B2C73CA66005CA465 /* DropItem.swift in Sources */ = {isa = PBXBuildFile; fileRef = 9A987A012C73CA66005CA465 /* DropItem.swift */; };
		9A987A0C2C73CA66005CA465 /* DropItemView.swift in Sources */ = {isa = PBXBuildFile; fileRef = 9A987A022C73CA66005CA465 /* DropItemView.swift */; };
		9A987A0D2C73CA66005CA465 /* NotchShelfView.swift in Sources */ = {isa = PBXBuildFile; fileRef = 9A987A032C73CA66005CA465 /* NotchShelfView.swift */; };
		9A987A102C73CA8D005CA465 /* Collections in Frameworks */ = {isa = PBXBuildFile; productRef = 9A987A0F2C73CA8D005CA465 /* Collections */; };
		9AB0C6BD2C73C9CB00F7CD30 /* NotchHomeView.swift in Sources */ = {isa = PBXBuildFile; fileRef = 9AB0C6BB2C73C9CB00F7CD30 /* NotchHomeView.swift */; };
		B10348D92C74E56000475897 /* ConditionalModifier.swift in Sources */ = {isa = PBXBuildFile; fileRef = B10348D82C74E56000475897 /* ConditionalModifier.swift */; };
		B10A848A2C7BCC940088BFFC /* AirDropView.swift in Sources */ = {isa = PBXBuildFile; fileRef = B10A84892C7BCC940088BFFC /* AirDropView.swift */; };
		B10A848C2C7BCD150088BFFC /* AirDrop.swift in Sources */ = {isa = PBXBuildFile; fileRef = B10A848B2C7BCD150088BFFC /* AirDrop.swift */; };
		B10F84A32C6C9596009F3026 /* TestView.swift in Sources */ = {isa = PBXBuildFile; fileRef = B10F84A22C6C9596009F3026 /* TestView.swift */; };
		B141C23D2CA5F51200AC8CC8 /* ActivationView.swift in Sources */ = {isa = PBXBuildFile; fileRef = B141C23C2CA5F50F00AC8CC8 /* ActivationView.swift */; };
		B141C2412CA5F53F00AC8CC8 /* SparkleView.swift in Sources */ = {isa = PBXBuildFile; fileRef = B141C2402CA5F53E00AC8CC8 /* SparkleView.swift */; };
		B1628B922CC260C0003D8DF3 /* SwiftUIIntrospect in Frameworks */ = {isa = PBXBuildFile; productRef = B1628B912CC260C0003D8DF3 /* SwiftUIIntrospect */; };
		B1628BA82CC40C4F003D8DF3 /* DragDropView.swift in Sources */ = {isa = PBXBuildFile; fileRef = B1628BA72CC40C4F003D8DF3 /* DragDropView.swift */; };
		B17266DF2C64DFA00031BA0D /* BundleInfos.swift in Sources */ = {isa = PBXBuildFile; fileRef = B17266DE2C64DFA00031BA0D /* BundleInfos.swift */; };
		B17266E12C6532560031BA0D /* Localizable.xcstrings in Resources */ = {isa = PBXBuildFile; fileRef = B17266E02C6532560031BA0D /* Localizable.xcstrings */; };
		B17266E32C65F7FB0031BA0D /* WhatsNewView.swift in Sources */ = {isa = PBXBuildFile; fileRef = B17266E22C65F7FB0031BA0D /* WhatsNewView.swift */; };
		B172AAC02C95DA0B001623F1 /* InlineHUD.swift in Sources */ = {isa = PBXBuildFile; fileRef = B172AABF2C95DA0B001623F1 /* InlineHUD.swift */; };
		B18654392C6F4990000B926A /* KeyboardShortcuts in Frameworks */ = {isa = PBXBuildFile; productRef = B18654382C6F4990000B926A /* KeyboardShortcuts */; };
		B186543C2C6F49AE000B926A /* ShortcutConstants.swift in Sources */ = {isa = PBXBuildFile; fileRef = B186543B2C6F49AE000B926A /* ShortcutConstants.swift */; };
		B19016222CC15B3D00E3F12E /* Defaults in Frameworks */ = {isa = PBXBuildFile; productRef = B19016212CC15B3D00E3F12E /* Defaults */; };
		B19016242CC15B5000E3F12E /* Constants.swift in Sources */ = {isa = PBXBuildFile; fileRef = B19016232CC15B4D00E3F12E /* Constants.swift */; };
		B19424092CD0FF01003E5DC2 /* LottieAnimationView.swift in Sources */ = {isa = PBXBuildFile; fileRef = B19424082CD0FEFE003E5DC2 /* LottieAnimationView.swift */; };
		B194240B2CD10017003E5DC2 /* LottieUI in Frameworks */ = {isa = PBXBuildFile; productRef = B194240A2CD10017003E5DC2 /* LottieUI */; };
		B1A78C822C8BA08100BD51B0 /* FullscreenMediaDetection.swift in Sources */ = {isa = PBXBuildFile; fileRef = B1A78C812C8BA08100BD51B0 /* FullscreenMediaDetection.swift */; };
		B1A78C842C8C65ED00BD51B0 /* MediaRemote.framework in Frameworks */ = {isa = PBXBuildFile; fileRef = B1A78C832C8C65ED00BD51B0 /* MediaRemote.framework */; };
		B1B112912C6A572100093D8F /* EditPanelView.swift in Sources */ = {isa = PBXBuildFile; fileRef = B1B112902C6A572100093D8F /* EditPanelView.swift */; };
		B1B112932C6A577E00093D8F /* MouseTracker.swift in Sources */ = {isa = PBXBuildFile; fileRef = B1B112922C6A577E00093D8F /* MouseTracker.swift */; };
		B1C448962C9712C4001F0858 /* ActionBar.swift in Sources */ = {isa = PBXBuildFile; fileRef = B1C448952C9712C4001F0858 /* ActionBar.swift */; };
		B1C448982C972CC4001F0858 /* ListItemPopover.swift in Sources */ = {isa = PBXBuildFile; fileRef = B1C448972C972CC4001F0858 /* ListItemPopover.swift */; };
		B1C4489B2C97376A001F0858 /* TipStore.swift in Sources */ = {isa = PBXBuildFile; fileRef = B1C4489A2C97376A001F0858 /* TipStore.swift */; };
		B1C974342C642B6D0000E707 /* MarqueeTextView.swift in Sources */ = {isa = PBXBuildFile; fileRef = B1C974332C642B6D0000E707 /* MarqueeTextView.swift */; };
		B1CE8CFE2C6F659400DD9871 /* KeyboardShortcutsHelper.swift in Sources */ = {isa = PBXBuildFile; fileRef = B1CE8CFD2C6F659400DD9871 /* KeyboardShortcutsHelper.swift */; };
		B1D365CE2C6A979C0047BDBC /* LiveActivityModifier.swift in Sources */ = {isa = PBXBuildFile; fileRef = B1D365CD2C6A979C0047BDBC /* LiveActivityModifier.swift */; };
		B1D365D02C6A9A6C0047BDBC /* SystemEventIndicatorModifier.swift in Sources */ = {isa = PBXBuildFile; fileRef = B1D365CF2C6A9A6C0047BDBC /* SystemEventIndicatorModifier.swift */; };
		B1D6FD432C6603730015F173 /* SoftwareUpdater.swift in Sources */ = {isa = PBXBuildFile; fileRef = B1D6FD422C6603730015F173 /* SoftwareUpdater.swift */; };
		B1FEB4992C7686630066EBBC /* PanGesture.swift in Sources */ = {isa = PBXBuildFile; fileRef = B1FEB4982C7686630066EBBC /* PanGesture.swift */; };
		CEF1E41B2E4024F900FD3C85 /* LocalizationManager.swift in Sources */ = {isa = PBXBuildFile; fileRef = CEF1E41A2E4024F900FD3C85 /* LocalizationManager.swift */; };
		F38DE6482D8243E7008B5C6D /* BatteryActivityManager.swift in Sources */ = {isa = PBXBuildFile; fileRef = F38DE6472D8243E2008B5C6D /* BatteryActivityManager.swift */; };
/* End PBXBuildFile section */

/* Begin PBXCopyFilesBuildPhase section */
		B1ECFA062C6FE58A002ACD87 /* Embed Frameworks */ = {
			isa = PBXCopyFilesBuildPhase;
			buildActionMask = 12;
			dstPath = "";
			dstSubfolderSpec = 10;
			files = (
				117AB5172E30E09C00558921 /* MediaRemoteAdapter.framework in Embed Frameworks */,
			);
			name = "Embed Frameworks";
			runOnlyForDeploymentPostprocessing = 0;
		};
/* End PBXCopyFilesBuildPhase section */

/* Begin PBXFileReference section */
		112B0EB32E30DD0F00562D6C /* mediaremote-adapter.pl */ = {isa = PBXFileReference; lastKnownFileType = text.script.perl; path = "mediaremote-adapter.pl"; sourceTree = "<group>"; };
		112B0EB52E30DD0F00562D6C /* NowPlayingTestClient */ = {isa = PBXFileReference; lastKnownFileType = "compiled.mach-o.executable"; path = NowPlayingTestClient; sourceTree = "<group>"; };
		112B0EBA2E30DD5000562D6C /* MediaRemoteAdapter.framework */ = {isa = PBXFileReference; lastKnownFileType = wrapper.framework; name = MediaRemoteAdapter.framework; path = "mediaremote-adapter/MediaRemoteAdapter.framework"; sourceTree = "<group>"; };
		112FB7342CCF16F70015238C /* NotchSpaceManager.swift */ = {isa = PBXFileReference; lastKnownFileType = sourcecode.swift; path = NotchSpaceManager.swift; sourceTree = "<group>"; };
		1153BD8D2D986B1F00979FB0 /* MediaControllerProtocol.swift */ = {isa = PBXFileReference; lastKnownFileType = sourcecode.swift; path = MediaControllerProtocol.swift; sourceTree = "<group>"; };
		1153BD902D986DB300979FB0 /* PlaybackState.swift */ = {isa = PBXFileReference; lastKnownFileType = sourcecode.swift; path = PlaybackState.swift; sourceTree = "<group>"; };
		1153BD922D986E4300979FB0 /* AppleMusicController.swift */ = {isa = PBXFileReference; lastKnownFileType = sourcecode.swift; path = AppleMusicController.swift; sourceTree = "<group>"; };
		1153BD972D9881F900979FB0 /* AppleScriptHelper.swift */ = {isa = PBXFileReference; lastKnownFileType = sourcecode.swift; path = AppleScriptHelper.swift; sourceTree = "<group>"; };
		1153BD992D98824300979FB0 /* SpotifyController.swift */ = {isa = PBXFileReference; lastKnownFileType = sourcecode.swift; path = SpotifyController.swift; sourceTree = "<group>"; };
		1153BD9B2D98853B00979FB0 /* NowPlayingController.swift */ = {isa = PBXFileReference; lastKnownFileType = sourcecode.swift; path = NowPlayingController.swift; sourceTree = "<group>"; };
		1153BDA62D99B22200979FB0 /* YouTubeMusicController.swift */ = {isa = PBXFileReference; lastKnownFileType = sourcecode.swift; path = YouTubeMusicController.swift; sourceTree = "<group>"; };
		1160F8D72DD98230006FBB94 /* NotchShape.swift */ = {isa = PBXFileReference; lastKnownFileType = sourcecode.swift; path = NotchShape.swift; sourceTree = "<group>"; };
		1163988C2DF5CAB40052E6AF /* EventModel.swift */ = {isa = PBXFileReference; lastKnownFileType = sourcecode.swift; path = EventModel.swift; sourceTree = "<group>"; };
		1163988E2DF5CC870052E6AF /* CalendarModel.swift */ = {isa = PBXFileReference; lastKnownFileType = sourcecode.swift; path = CalendarModel.swift; sourceTree = "<group>"; };
		116398952DF5D6C00052E6AF /* CalendarServiceProviding.swift */ = {isa = PBXFileReference; lastKnownFileType = sourcecode.swift; path = CalendarServiceProviding.swift; sourceTree = "<group>"; };
		11A45C782E34E63100CEB175 /* MediaChecker.swift */ = {isa = PBXFileReference; lastKnownFileType = sourcecode.swift; path = MediaChecker.swift; sourceTree = "<group>"; };
		11C5E3112DFE85970065821E /* SettingsWindowController.swift */ = {isa = PBXFileReference; lastKnownFileType = sourcecode.swift; path = SettingsWindowController.swift; sourceTree = "<group>"; };
		11C5E3152DFE88510065821E /* SettingsView.swift */ = {isa = PBXFileReference; lastKnownFileType = sourcecode.swift; path = SettingsView.swift; sourceTree = "<group>"; };
		11CC44A12CEE614100C7244B /* BoringViewCoordinator.swift */ = {isa = PBXFileReference; lastKnownFileType = sourcecode.swift; path = BoringViewCoordinator.swift; sourceTree = "<group>"; };
		11CFC65A2E097E9D00748C80 /* WelcomeView.swift */ = {isa = PBXFileReference; lastKnownFileType = sourcecode.swift; path = WelcomeView.swift; sourceTree = "<group>"; };
		11CFC65E2E097F2100748C80 /* OnboardingView.swift */ = {isa = PBXFileReference; lastKnownFileType = sourcecode.swift; path = OnboardingView.swift; sourceTree = "<group>"; };
		11CFC6602E097F6800748C80 /* PermissionsRequestView.swift */ = {isa = PBXFileReference; lastKnownFileType = sourcecode.swift; path = PermissionsRequestView.swift; sourceTree = "<group>"; };
		11CFC6622E09917B00748C80 /* MusicControllerSelectionView.swift */ = {isa = PBXFileReference; lastKnownFileType = sourcecode.swift; path = MusicControllerSelectionView.swift; sourceTree = "<group>"; };
		11CFC6642E09C7B300748C80 /* OnboardingFinishView.swift */ = {isa = PBXFileReference; lastKnownFileType = sourcecode.swift; path = OnboardingFinishView.swift; sourceTree = "<group>"; };
		14288DD62C6E015000B9F80C /* AudioPlayer.swift */ = {isa = PBXFileReference; fileEncoding = 4; lastKnownFileType = sourcecode.swift; path = AudioPlayer.swift; sourceTree = "<group>"; };
		14288DE72C6E01C800B9F80C /* ProgressIndicator.swift */ = {isa = PBXFileReference; fileEncoding = 4; lastKnownFileType = sourcecode.swift; path = ProgressIndicator.swift; sourceTree = "<group>"; };
		14288DFD2C6E9A4700B9F80C /* BoringSystemTiles.swift */ = {isa = PBXFileReference; lastKnownFileType = sourcecode.swift; path = BoringSystemTiles.swift; sourceTree = "<group>"; };
		14288E0B2C6F8EC000B9F80C /* AppIcons.swift */ = {isa = PBXFileReference; lastKnownFileType = sourcecode.swift; path = AppIcons.swift; sourceTree = "<group>"; };
		14288E132C6FC9CF00B9F80C /* DisplayServices.framework */ = {isa = PBXFileReference; lastKnownFileType = wrapper.framework; name = DisplayServices.framework; path = ../../../../System/Library/PrivateFrameworks/DisplayServices.framework; sourceTree = "<group>"; };
		14288E172C6FCA3300B9F80C /* CoreDisplay.framework */ = {isa = PBXFileReference; lastKnownFileType = wrapper.framework; name = CoreDisplay.framework; path = ../../../../System/Library/Frameworks/CoreDisplay.framework; sourceTree = "<group>"; };
		1443E7F22C609DCE0027C1FC /* matters.swift */ = {isa = PBXFileReference; lastKnownFileType = sourcecode.swift; path = matters.swift; sourceTree = "<group>"; };
		1443E7F42C609E650027C1FC /* Info.plist */ = {isa = PBXFileReference; lastKnownFileType = text.plist.xml; path = Info.plist; sourceTree = "<group>"; };
		147163972C5D35B70068B555 /* MusicVisualizer.swift */ = {isa = PBXFileReference; lastKnownFileType = sourcecode.swift; path = MusicVisualizer.swift; sourceTree = "<group>"; };
		147163992C5D35FF0068B555 /* MusicManager.swift */ = {isa = PBXFileReference; lastKnownFileType = sourcecode.swift; path = MusicManager.swift; sourceTree = "<group>"; };
		1471A8582C6281BD0058408D /* BoringNotchWindow.swift */ = {isa = PBXFileReference; lastKnownFileType = sourcecode.swift; path = BoringNotchWindow.swift; sourceTree = "<group>"; };
		147B89692C7D8AE600AF45DD /* OSD.framework */ = {isa = PBXFileReference; lastKnownFileType = wrapper.framework; name = OSD.framework; path = ../../../../System/Library/PrivateFrameworks/OSD.framework; sourceTree = "<group>"; };
		147CB9452C8C47750094C254 /* MediaRemote.framework */ = {isa = PBXFileReference; lastKnownFileType = wrapper.framework; name = MediaRemote.framework; path = ../../../../System/Library/PrivateFrameworks/MediaRemote.framework; sourceTree = "<group>"; };
		147CB9562C8CCC980094C254 /* BoringExtensionManager.swift */ = {isa = PBXFileReference; lastKnownFileType = sourcecode.swift; path = BoringExtensionManager.swift; sourceTree = "<group>"; };
		149E0B962C737D00006418B1 /* WebcamManager.swift */ = {isa = PBXFileReference; lastKnownFileType = sourcecode.swift; path = WebcamManager.swift; sourceTree = "<group>"; };
		149E0B992C737D40006418B1 /* WebcamView.swift */ = {isa = PBXFileReference; lastKnownFileType = sourcecode.swift; path = WebcamView.swift; sourceTree = "<group>"; };
		14A7E5872C64A89C008C1BE9 /* HelloAnimation.swift */ = {isa = PBXFileReference; lastKnownFileType = sourcecode.swift; path = HelloAnimation.swift; sourceTree = "<group>"; };
		14A7E5962C65FD31008C1BE9 /* boring.m4a */ = {isa = PBXFileReference; lastKnownFileType = file; path = boring.m4a; sourceTree = "<group>"; };
		14C08BB52C8DE42D000F8AA0 /* CalendarManager.swift */ = {isa = PBXFileReference; lastKnownFileType = sourcecode.swift; path = CalendarManager.swift; sourceTree = "<group>"; };
		14C08BB82C8DE4B1000F8AA0 /* BoringCalendar.swift */ = {isa = PBXFileReference; lastKnownFileType = sourcecode.swift; path = BoringCalendar.swift; sourceTree = "<group>"; };
		14C08BC02C8E03AD000F8AA0 /* NSImage+Extensions.swift */ = {isa = PBXFileReference; fileEncoding = 4; lastKnownFileType = sourcecode.swift; path = "NSImage+Extensions.swift"; sourceTree = "<group>"; };
		14CEF4122C5CAED300855D72 /* boringNotch.app */ = {isa = PBXFileReference; explicitFileType = wrapper.application; includeInIndex = 0; path = boringNotch.app; sourceTree = BUILT_PRODUCTS_DIR; };
		14CEF4152C5CAED300855D72 /* boringNotchApp.swift */ = {isa = PBXFileReference; lastKnownFileType = sourcecode.swift; path = boringNotchApp.swift; sourceTree = "<group>"; };
		14CEF4172C5CAED300855D72 /* ContentView.swift */ = {isa = PBXFileReference; lastKnownFileType = sourcecode.swift; path = ContentView.swift; sourceTree = "<group>"; };
		14CEF4192C5CAED400855D72 /* Assets.xcassets */ = {isa = PBXFileReference; lastKnownFileType = folder.assetcatalog; path = Assets.xcassets; sourceTree = "<group>"; };
		14CEF41C2C5CAED400855D72 /* Preview Assets.xcassets */ = {isa = PBXFileReference; lastKnownFileType = folder.assetcatalog; path = "Preview Assets.xcassets"; sourceTree = "<group>"; };
		14CEF41E2C5CAED400855D72 /* boringNotch.entitlements */ = {isa = PBXFileReference; lastKnownFileType = text.plist.entitlements; path = boringNotch.entitlements; sourceTree = "<group>"; };
		14D031ED2C689DB70096E6A1 /* IOKit.framework */ = {isa = PBXFileReference; lastKnownFileType = wrapper.framework; name = IOKit.framework; path = System/Library/Frameworks/IOKit.framework; sourceTree = SDKROOT; };
		14D031EF2C689DC00096E6A1 /* ApplicationServices.framework */ = {isa = PBXFileReference; lastKnownFileType = wrapper.framework; name = ApplicationServices.framework; path = System/Library/Frameworks/ApplicationServices.framework; sourceTree = SDKROOT; };
		14D032142C68F2C10096E6A1 /* CoreBrightness */ = {isa = PBXFileReference; lastKnownFileType = text; name = CoreBrightness; path = ../../../../System/Library/PrivateFrameworks/CoreBrightness.framework/CoreBrightness; sourceTree = "<group>"; };
		14D032162C68F2D90096E6A1 /* CoreBrightness.framework */ = {isa = PBXFileReference; lastKnownFileType = wrapper.framework; name = CoreBrightness.framework; path = ../../../../System/Library/PrivateFrameworks/CoreBrightness.framework; sourceTree = "<group>"; };
		14D570B82C5E98A20011E668 /* drop.swift */ = {isa = PBXFileReference; lastKnownFileType = sourcecode.swift; path = drop.swift; sourceTree = "<group>"; };
		14D570BB2C5E98EB0011E668 /* generic.swift */ = {isa = PBXFileReference; lastKnownFileType = sourcecode.swift; path = generic.swift; sourceTree = "<group>"; };
		14D570BF2C5EA5870011E668 /* AnimatedFace.swift */ = {isa = PBXFileReference; lastKnownFileType = sourcecode.swift; path = AnimatedFace.swift; sourceTree = "<group>"; };
		14D570C12C5EAFBF0011E668 /* EmptyState.swift */ = {isa = PBXFileReference; lastKnownFileType = sourcecode.swift; path = EmptyState.swift; sourceTree = "<group>"; };
		14D570C52C5F38210011E668 /* BoringHeader.swift */ = {isa = PBXFileReference; lastKnownFileType = sourcecode.swift; path = BoringHeader.swift; sourceTree = "<group>"; };
		14D570C82C5F38890011E668 /* BoringViewModel.swift */ = {isa = PBXFileReference; lastKnownFileType = sourcecode.swift; path = BoringViewModel.swift; sourceTree = "<group>"; };
		14D570CA2C5F4B2C0011E668 /* BatteryStatusViewModel.swift */ = {isa = PBXFileReference; lastKnownFileType = sourcecode.swift; path = BatteryStatusViewModel.swift; sourceTree = "<group>"; };
		14D570CC2C5F4BB70011E668 /* BoringBattery.swift */ = {isa = PBXFileReference; lastKnownFileType = sourcecode.swift; path = BoringBattery.swift; sourceTree = "<group>"; };
		14D570D12C5F6C6A0011E668 /* BoringExtrasMenu.swift */ = {isa = PBXFileReference; lastKnownFileType = sourcecode.swift; path = BoringExtrasMenu.swift; sourceTree = "<group>"; };
		14D570D42C5F710B0011E668 /* constants.swift */ = {isa = PBXFileReference; lastKnownFileType = sourcecode.swift; path = constants.swift; sourceTree = "<group>"; };
		14E9FEA92C70BF610062E83F /* DownloadView.swift */ = {isa = PBXFileReference; lastKnownFileType = sourcecode.swift; path = DownloadView.swift; sourceTree = "<group>"; };
		14E9FEAD2C7325770062E83F /* Button+Bouncing.swift */ = {isa = PBXFileReference; lastKnownFileType = sourcecode.swift; path = "Button+Bouncing.swift"; sourceTree = "<group>"; };
		14FC6E4F2C7DED5600C7BEA5 /* DataTypes+Extensions.swift */ = {isa = PBXFileReference; lastKnownFileType = sourcecode.swift; path = "DataTypes+Extensions.swift"; sourceTree = "<group>"; };
		507266DA2C908E2E00A2D00D /* HoverButton.swift */ = {isa = PBXFileReference; lastKnownFileType = sourcecode.swift; path = HoverButton.swift; sourceTree = "<group>"; };
		9A0887312C7A693000C160EA /* TabButton.swift */ = {isa = PBXFileReference; lastKnownFileType = sourcecode.swift; path = TabButton.swift; sourceTree = "<group>"; };
		9A0887342C7AFF8E00C160EA /* TabSelectionView.swift */ = {isa = PBXFileReference; lastKnownFileType = sourcecode.swift; path = TabSelectionView.swift; sourceTree = "<group>"; };
		9A9879FB2C73CA66005CA465 /* Ext+FileProvider.swift */ = {isa = PBXFileReference; fileEncoding = 4; lastKnownFileType = sourcecode.swift; path = "Ext+FileProvider.swift"; sourceTree = "<group>"; };
		9A9879FC2C73CA66005CA465 /* Ext+NSAlert.swift */ = {isa = PBXFileReference; fileEncoding = 4; lastKnownFileType = sourcecode.swift; path = "Ext+NSAlert.swift"; sourceTree = "<group>"; };
		9A9879FD2C73CA66005CA465 /* Ext+NSImage.swift */ = {isa = PBXFileReference; fileEncoding = 4; lastKnownFileType = sourcecode.swift; path = "Ext+NSImage.swift"; sourceTree = "<group>"; };
		9A9879FF2C73CA66005CA465 /* Ext+URL.swift */ = {isa = PBXFileReference; fileEncoding = 4; lastKnownFileType = sourcecode.swift; path = "Ext+URL.swift"; sourceTree = "<group>"; };
		9A987A002C73CA66005CA465 /* TrayDrop.swift */ = {isa = PBXFileReference; fileEncoding = 4; lastKnownFileType = sourcecode.swift; path = TrayDrop.swift; sourceTree = "<group>"; };
		9A987A012C73CA66005CA465 /* DropItem.swift */ = {isa = PBXFileReference; fileEncoding = 4; lastKnownFileType = sourcecode.swift; path = DropItem.swift; sourceTree = "<group>"; };
		9A987A022C73CA66005CA465 /* DropItemView.swift */ = {isa = PBXFileReference; fileEncoding = 4; lastKnownFileType = sourcecode.swift; path = DropItemView.swift; sourceTree = "<group>"; };
		9A987A032C73CA66005CA465 /* NotchShelfView.swift */ = {isa = PBXFileReference; fileEncoding = 4; lastKnownFileType = sourcecode.swift; path = NotchShelfView.swift; sourceTree = "<group>"; };
		9AB0C6BB2C73C9CB00F7CD30 /* NotchHomeView.swift */ = {isa = PBXFileReference; fileEncoding = 4; lastKnownFileType = sourcecode.swift; path = NotchHomeView.swift; sourceTree = "<group>"; };
		B10348D82C74E56000475897 /* ConditionalModifier.swift */ = {isa = PBXFileReference; lastKnownFileType = sourcecode.swift; path = ConditionalModifier.swift; sourceTree = "<group>"; };
		B10A84892C7BCC940088BFFC /* AirDropView.swift */ = {isa = PBXFileReference; lastKnownFileType = sourcecode.swift; path = AirDropView.swift; sourceTree = "<group>"; };
		B10A848B2C7BCD150088BFFC /* AirDrop.swift */ = {isa = PBXFileReference; lastKnownFileType = sourcecode.swift; path = AirDrop.swift; sourceTree = "<group>"; };
		B10F84A22C6C9596009F3026 /* TestView.swift */ = {isa = PBXFileReference; lastKnownFileType = sourcecode.swift; path = TestView.swift; sourceTree = "<group>"; };
		B141C23C2CA5F50F00AC8CC8 /* ActivationView.swift */ = {isa = PBXFileReference; lastKnownFileType = sourcecode.swift; path = ActivationView.swift; sourceTree = "<group>"; };
		B141C2402CA5F53E00AC8CC8 /* SparkleView.swift */ = {isa = PBXFileReference; lastKnownFileType = sourcecode.swift; path = SparkleView.swift; sourceTree = "<group>"; };
		B1628BA72CC40C4F003D8DF3 /* DragDropView.swift */ = {isa = PBXFileReference; lastKnownFileType = sourcecode.swift; path = DragDropView.swift; sourceTree = "<group>"; };
		B17266DE2C64DFA00031BA0D /* BundleInfos.swift */ = {isa = PBXFileReference; lastKnownFileType = sourcecode.swift; path = BundleInfos.swift; sourceTree = "<group>"; };
		B17266E02C6532560031BA0D /* Localizable.xcstrings */ = {isa = PBXFileReference; lastKnownFileType = text.json.xcstrings; path = Localizable.xcstrings; sourceTree = "<group>"; };
		B17266E22C65F7FB0031BA0D /* WhatsNewView.swift */ = {isa = PBXFileReference; lastKnownFileType = sourcecode.swift; path = WhatsNewView.swift; sourceTree = "<group>"; };
		B172AABF2C95DA0B001623F1 /* InlineHUD.swift */ = {isa = PBXFileReference; lastKnownFileType = sourcecode.swift; path = InlineHUD.swift; sourceTree = "<group>"; };
		B17C3C212C7DACFE0082390A /* DisplayServices.framework */ = {isa = PBXFileReference; lastKnownFileType = wrapper.framework; name = DisplayServices.framework; path = ../../../../../System/Library/PrivateFrameworks/DisplayServices.framework; sourceTree = "<group>"; };
		B17C3C242C7DAD0C0082390A /* OSD.framework */ = {isa = PBXFileReference; lastKnownFileType = wrapper.framework; name = OSD.framework; path = ../../../../../System/Library/PrivateFrameworks/OSD.framework; sourceTree = "<group>"; };
		B186543B2C6F49AE000B926A /* ShortcutConstants.swift */ = {isa = PBXFileReference; lastKnownFileType = sourcecode.swift; path = ShortcutConstants.swift; sourceTree = "<group>"; };
		B19016232CC15B4D00E3F12E /* Constants.swift */ = {isa = PBXFileReference; lastKnownFileType = sourcecode.swift; path = Constants.swift; sourceTree = "<group>"; };
		B19424082CD0FEFE003E5DC2 /* LottieAnimationView.swift */ = {isa = PBXFileReference; lastKnownFileType = sourcecode.swift; path = LottieAnimationView.swift; sourceTree = "<group>"; };
		B1A78C812C8BA08100BD51B0 /* FullscreenMediaDetection.swift */ = {isa = PBXFileReference; lastKnownFileType = sourcecode.swift; path = FullscreenMediaDetection.swift; sourceTree = "<group>"; };
		B1A78C832C8C65ED00BD51B0 /* MediaRemote.framework */ = {isa = PBXFileReference; lastKnownFileType = wrapper.framework; name = MediaRemote.framework; path = ../../../../../System/Library/PrivateFrameworks/MediaRemote.framework; sourceTree = "<group>"; };
		B1B112902C6A572100093D8F /* EditPanelView.swift */ = {isa = PBXFileReference; lastKnownFileType = sourcecode.swift; path = EditPanelView.swift; sourceTree = "<group>"; };
		B1B112922C6A577E00093D8F /* MouseTracker.swift */ = {isa = PBXFileReference; lastKnownFileType = sourcecode.swift; path = MouseTracker.swift; sourceTree = "<group>"; };
		B1C448952C9712C4001F0858 /* ActionBar.swift */ = {isa = PBXFileReference; lastKnownFileType = sourcecode.swift; path = ActionBar.swift; sourceTree = "<group>"; };
		B1C448972C972CC4001F0858 /* ListItemPopover.swift */ = {isa = PBXFileReference; lastKnownFileType = sourcecode.swift; path = ListItemPopover.swift; sourceTree = "<group>"; };
		B1C4489A2C97376A001F0858 /* TipStore.swift */ = {isa = PBXFileReference; lastKnownFileType = sourcecode.swift; path = TipStore.swift; sourceTree = "<group>"; };
		B1C974332C642B6D0000E707 /* MarqueeTextView.swift */ = {isa = PBXFileReference; lastKnownFileType = sourcecode.swift; path = MarqueeTextView.swift; sourceTree = "<group>"; };
		B1CE8CFD2C6F659400DD9871 /* KeyboardShortcutsHelper.swift */ = {isa = PBXFileReference; lastKnownFileType = sourcecode.swift; path = KeyboardShortcutsHelper.swift; sourceTree = "<group>"; };
		B1D365CD2C6A979C0047BDBC /* LiveActivityModifier.swift */ = {isa = PBXFileReference; lastKnownFileType = sourcecode.swift; path = LiveActivityModifier.swift; sourceTree = "<group>"; };
		B1D365CF2C6A9A6C0047BDBC /* SystemEventIndicatorModifier.swift */ = {isa = PBXFileReference; lastKnownFileType = sourcecode.swift; path = SystemEventIndicatorModifier.swift; sourceTree = "<group>"; };
		B1D6FD422C6603730015F173 /* SoftwareUpdater.swift */ = {isa = PBXFileReference; lastKnownFileType = sourcecode.swift; path = SoftwareUpdater.swift; sourceTree = "<group>"; };
		B1ECFA032C6FE58A002ACD87 /* CoreDisplay.framework */ = {isa = PBXFileReference; lastKnownFileType = wrapper.framework; name = CoreDisplay.framework; path = ../../../../../System/Library/Frameworks/CoreDisplay.framework; sourceTree = "<group>"; };
		B1FEB4982C7686630066EBBC /* PanGesture.swift */ = {isa = PBXFileReference; lastKnownFileType = sourcecode.swift; path = PanGesture.swift; sourceTree = "<group>"; };
		CEF1E41A2E4024F900FD3C85 /* LocalizationManager.swift */ = {isa = PBXFileReference; lastKnownFileType = sourcecode.swift; path = LocalizationManager.swift; sourceTree = "<group>"; };
		F38DE6472D8243E2008B5C6D /* BatteryActivityManager.swift */ = {isa = PBXFileReference; lastKnownFileType = sourcecode.swift; path = BatteryActivityManager.swift; sourceTree = "<group>"; };
/* End PBXFileReference section */

/* Begin PBXFileSystemSynchronizedRootGroup section */
		112FB72F2CCF12CC0015238C /* private */ = {isa = PBXFileSystemSynchronizedRootGroup; explicitFileTypes = {}; explicitFolders = (); path = private; sourceTree = "<group>"; };
/* End PBXFileSystemSynchronizedRootGroup section */

/* Begin PBXFrameworksBuildPhase section */
		14CEF40F2C5CAED300855D72 /* Frameworks */ = {
			isa = PBXFrameworksBuildPhase;
			buildActionMask = 2147483647;
			files = (
				9A987A102C73CA8D005CA465 /* Collections in Frameworks */,
				1485442F2C8F049C00943381 /* TheBoringWorkerNotifier in Frameworks */,
				112B0EBB2E30DD5000562D6C /* MediaRemoteAdapter.framework in Frameworks */,
				146BC4372D366E9B0047C66A /* MacroVisionKit in Frameworks */,
				14D0321D2C68F3350096E6A1 /* Sparkle in Frameworks */,
				B194240B2CD10017003E5DC2 /* LottieUI in Frameworks */,
				14D0321A2C68F32E0096E6A1 /* LaunchAtLogin in Frameworks */,
				B1A78C842C8C65ED00BD51B0 /* MediaRemote.framework in Frameworks */,
				B18654392C6F4990000B926A /* KeyboardShortcuts in Frameworks */,
				B19016222CC15B3D00E3F12E /* Defaults in Frameworks */,
				B1628B922CC260C0003D8DF3 /* SwiftUIIntrospect in Frameworks */,
			);
			runOnlyForDeploymentPostprocessing = 0;
		};
/* End PBXFrameworksBuildPhase section */

/* Begin PBXGroup section */
		112B0EB62E30DD0F00562D6C /* mediaremote-adapter */ = {
			isa = PBXGroup;
			children = (
				112B0EB32E30DD0F00562D6C /* mediaremote-adapter.pl */,
				112B0EB52E30DD0F00562D6C /* NowPlayingTestClient */,
			);
			path = "mediaremote-adapter";
			sourceTree = "<group>";
		};
		1153BD8E2D986B1F00979FB0 /* MediaControllers */ = {
			isa = PBXGroup;
			children = (
				1153BD8D2D986B1F00979FB0 /* MediaControllerProtocol.swift */,
				1153BD922D986E4300979FB0 /* AppleMusicController.swift */,
				1153BD992D98824300979FB0 /* SpotifyController.swift */,
				1153BD9B2D98853B00979FB0 /* NowPlayingController.swift */,
				1153BDA62D99B22200979FB0 /* YouTubeMusicController.swift */,
			);
			path = MediaControllers;
			sourceTree = "<group>";
		};
		116398942DF5D6B40052E6AF /* Providers */ = {
			isa = PBXGroup;
			children = (
				116398952DF5D6C00052E6AF /* CalendarServiceProviding.swift */,
			);
			path = Providers;
			sourceTree = "<group>";
		};
		14288DD92C6E015000B9F80C /* helpers */ = {
			isa = PBXGroup;
			children = (
				11A45C782E34E63100CEB175 /* MediaChecker.swift */,
				1153BD972D9881F900979FB0 /* AppleScriptHelper.swift */,
				14288DD62C6E015000B9F80C /* AudioPlayer.swift */,
				14288E0B2C6F8EC000B9F80C /* AppIcons.swift */,
			);
			path = helpers;
			sourceTree = "<group>";
		};
		14288DE22C6E016F00B9F80C /* observers */ = {
			isa = PBXGroup;
			children = (
				B1A78C812C8BA08100BD51B0 /* FullscreenMediaDetection.swift */,
			);
			path = observers;
			sourceTree = "<group>";
		};
		1443E7F12C609DB90027C1FC /* sizing */ = {
			isa = PBXGroup;
			children = (
				1443E7F22C609DCE0027C1FC /* matters.swift */,
			);
			path = sizing;
			sourceTree = "<group>";
		};
		1471639B2C5D362F0068B555 /* components */ = {
			isa = PBXGroup;
			children = (
				B141C23B2CA5F50900AC8CC8 /* Onboarding */,
				B1C448992C97375A001F0858 /* Tips */,
				14C08BB72C8DE49E000F8AA0 /* Calendar */,
				9A987A042C73CA66005CA465 /* Shelf */,
				149E0B982C737D26006418B1 /* Webcam */,
				B18654312C6F45AE000B926A /* Live activities */,
				B18654302C6F4590000B926A /* Settings */,
				B186542F2C6F455E000B926A /* Notch */,
				9A0887332C7AFF7E00C160EA /* Tabs */,
				B186542E2C6F453B000B926A /* Music */,
				14D570BF2C5EA5870011E668 /* AnimatedFace.swift */,
				14288DE72C6E01C800B9F80C /* ProgressIndicator.swift */,
				14D570C12C5EAFBF0011E668 /* EmptyState.swift */,
				B17266E22C65F7FB0031BA0D /* WhatsNewView.swift */,
				B10F84A22C6C9596009F3026 /* TestView.swift */,
				14288DFD2C6E9A4700B9F80C /* BoringSystemTiles.swift */,
				507266DA2C908E2E00A2D00D /* HoverButton.swift */,
			);
			path = components;
			sourceTree = "<group>";
		};
		147163B52C5D804B0068B555 /* managers */ = {
			isa = PBXGroup;
			children = (
				F38DE6472D8243E2008B5C6D /* BatteryActivityManager.swift */,
				112FB7342CCF16F70015238C /* NotchSpaceManager.swift */,
				147163992C5D35FF0068B555 /* MusicManager.swift */,
				149E0B962C737D00006418B1 /* WebcamManager.swift */,
				147CB9562C8CCC980094C254 /* BoringExtensionManager.swift */,
				14C08BB52C8DE42D000F8AA0 /* CalendarManager.swift */,
				CEF1E41A2E4024F900FD3C85 /* LocalizationManager.swift */,
			);
			path = managers;
			sourceTree = "<group>";
		};
		149E0B982C737D26006418B1 /* Webcam */ = {
			isa = PBXGroup;
			children = (
				149E0B992C737D40006418B1 /* WebcamView.swift */,
			);
			path = Webcam;
			sourceTree = "<group>";
		};
		14C08BB72C8DE49E000F8AA0 /* Calendar */ = {
			isa = PBXGroup;
			children = (
				14C08BB82C8DE4B1000F8AA0 /* BoringCalendar.swift */,
			);
			path = Calendar;
			sourceTree = "<group>";
		};
		14CEF4092C5CAED200855D72 = {
			isa = PBXGroup;
			children = (
				112B0EB62E30DD0F00562D6C /* mediaremote-adapter */,
				14CEF4142C5CAED300855D72 /* boringNotch */,
				14CEF4132C5CAED300855D72 /* Products */,
				14D031EC2C689DB70096E6A1 /* Frameworks */,
			);
			sourceTree = "<group>";
		};
		14CEF4132C5CAED300855D72 /* Products */ = {
			isa = PBXGroup;
			children = (
				14CEF4122C5CAED300855D72 /* boringNotch.app */,
			);
			name = Products;
			sourceTree = "<group>";
		};
		14CEF4142C5CAED300855D72 /* boringNotch */ = {
			isa = PBXGroup;
			children = (
				116398942DF5D6B40052E6AF /* Providers */,
				14288DE22C6E016F00B9F80C /* observers */,
				14288DD92C6E015000B9F80C /* helpers */,
				B186543A2C6F49A4000B926A /* Shortcuts */,
				1443E7F12C609DB90027C1FC /* sizing */,
				14D570D32C5F70FA0011E668 /* strings */,
				14D570C72C5F38760011E668 /* models */,
				14D570BA2C5E98E30011E668 /* enums */,
				14D570B72C5E98960011E668 /* animations */,
				147163B52C5D804B0068B555 /* managers */,
				1153BD8E2D986B1F00979FB0 /* MediaControllers */,
				B15063502C63D3F600EBB0E3 /* extensions */,
				1471639B2C5D362F0068B555 /* components */,
				14CEF4152C5CAED300855D72 /* boringNotchApp.swift */,
				14CEF4172C5CAED300855D72 /* ContentView.swift */,
				B17266E02C6532560031BA0D /* Localizable.xcstrings */,
				14CEF4192C5CAED400855D72 /* Assets.xcassets */,
				14A7E5962C65FD31008C1BE9 /* boring.m4a */,
				1443E7F42C609E650027C1FC /* Info.plist */,
				14CEF41E2C5CAED400855D72 /* boringNotch.entitlements */,
				14CEF41B2C5CAED400855D72 /* Preview Content */,
				112FB72F2CCF12CC0015238C /* private */,
				11CC44A12CEE614100C7244B /* BoringViewCoordinator.swift */,
			);
			path = boringNotch;
			sourceTree = "<group>";
		};
		14CEF41B2C5CAED400855D72 /* Preview Content */ = {
			isa = PBXGroup;
			children = (
				14CEF41C2C5CAED400855D72 /* Preview Assets.xcassets */,
			);
			path = "Preview Content";
			sourceTree = "<group>";
		};
		14D031EC2C689DB70096E6A1 /* Frameworks */ = {
			isa = PBXGroup;
			children = (
				147CB9452C8C47750094C254 /* MediaRemote.framework */,
				B1A78C832C8C65ED00BD51B0 /* MediaRemote.framework */,
				B17C3C242C7DAD0C0082390A /* OSD.framework */,
				B17C3C212C7DACFE0082390A /* DisplayServices.framework */,
				147B89692C7D8AE600AF45DD /* OSD.framework */,
				14288E172C6FCA3300B9F80C /* CoreDisplay.framework */,
				B1ECFA032C6FE58A002ACD87 /* CoreDisplay.framework */,
				14288E132C6FC9CF00B9F80C /* DisplayServices.framework */,
				14D032162C68F2D90096E6A1 /* CoreBrightness.framework */,
				14D032142C68F2C10096E6A1 /* CoreBrightness */,
				14D031EF2C689DC00096E6A1 /* ApplicationServices.framework */,
				14D031ED2C689DB70096E6A1 /* IOKit.framework */,
				112B0EBA2E30DD5000562D6C /* MediaRemoteAdapter.framework */,
			);
			name = Frameworks;
			sourceTree = "<group>";
		};
		14D570B72C5E98960011E668 /* animations */ = {
			isa = PBXGroup;
			children = (
				14D570B82C5E98A20011E668 /* drop.swift */,
				14A7E5872C64A89C008C1BE9 /* HelloAnimation.swift */,
			);
			path = animations;
			sourceTree = "<group>";
		};
		14D570BA2C5E98E30011E668 /* enums */ = {
			isa = PBXGroup;
			children = (
				14D570BB2C5E98EB0011E668 /* generic.swift */,
			);
			path = enums;
			sourceTree = "<group>";
		};
		14D570C72C5F38760011E668 /* models */ = {
			isa = PBXGroup;
			children = (
				1163988E2DF5CC870052E6AF /* CalendarModel.swift */,
				1163988C2DF5CAB40052E6AF /* EventModel.swift */,
				B19016232CC15B4D00E3F12E /* Constants.swift */,
				14D570C82C5F38890011E668 /* BoringViewModel.swift */,
				14D570CA2C5F4B2C0011E668 /* BatteryStatusViewModel.swift */,
				1153BD902D986DB300979FB0 /* PlaybackState.swift */,
			);
			path = models;
			sourceTree = "<group>";
		};
		14D570D32C5F70FA0011E668 /* strings */ = {
			isa = PBXGroup;
			children = (
				14D570D42C5F710B0011E668 /* constants.swift */,
			);
			path = strings;
			sourceTree = "<group>";
		};
		9A0887332C7AFF7E00C160EA /* Tabs */ = {
			isa = PBXGroup;
			children = (
				9A0887312C7A693000C160EA /* TabButton.swift */,
				9A0887342C7AFF8E00C160EA /* TabSelectionView.swift */,
			);
			path = Tabs;
			sourceTree = "<group>";
		};
		9A987A042C73CA66005CA465 /* Shelf */ = {
			isa = PBXGroup;
			children = (
				B1628BA72CC40C4F003D8DF3 /* DragDropView.swift */,
				9A9879FB2C73CA66005CA465 /* Ext+FileProvider.swift */,
				9A9879FC2C73CA66005CA465 /* Ext+NSAlert.swift */,
				9A9879FD2C73CA66005CA465 /* Ext+NSImage.swift */,
				9A9879FF2C73CA66005CA465 /* Ext+URL.swift */,
				9A987A002C73CA66005CA465 /* TrayDrop.swift */,
				9A987A012C73CA66005CA465 /* DropItem.swift */,
				9A987A022C73CA66005CA465 /* DropItemView.swift */,
				B10A84892C7BCC940088BFFC /* AirDropView.swift */,
				B10A848B2C7BCD150088BFFC /* AirDrop.swift */,
			);
			path = Shelf;
			sourceTree = "<group>";
		};
		B141C23B2CA5F50900AC8CC8 /* Onboarding */ = {
			isa = PBXGroup;
			children = (
				11CFC6642E09C7B300748C80 /* OnboardingFinishView.swift */,
				11CFC6622E09917B00748C80 /* MusicControllerSelectionView.swift */,
				11CFC6602E097F6800748C80 /* PermissionsRequestView.swift */,
				11CFC65E2E097F2100748C80 /* OnboardingView.swift */,
				11CFC65A2E097E9D00748C80 /* WelcomeView.swift */,
				B141C2402CA5F53E00AC8CC8 /* SparkleView.swift */,
				B141C23C2CA5F50F00AC8CC8 /* ActivationView.swift */,
			);
			path = Onboarding;
			sourceTree = "<group>";
		};
		B15063502C63D3F600EBB0E3 /* extensions */ = {
			isa = PBXGroup;
			children = (
				14C08BC02C8E03AD000F8AA0 /* NSImage+Extensions.swift */,
				B17266DE2C64DFA00031BA0D /* BundleInfos.swift */,
				B1B112922C6A577E00093D8F /* MouseTracker.swift */,
				B1CE8CFD2C6F659400DD9871 /* KeyboardShortcutsHelper.swift */,
				14E9FEAD2C7325770062E83F /* Button+Bouncing.swift */,
				B10348D82C74E56000475897 /* ConditionalModifier.swift */,
				B1FEB4982C7686630066EBBC /* PanGesture.swift */,
				14FC6E4F2C7DED5600C7BEA5 /* DataTypes+Extensions.swift */,
				B1C448952C9712C4001F0858 /* ActionBar.swift */,
			);
			path = extensions;
			sourceTree = "<group>";
		};
		B186542E2C6F453B000B926A /* Music */ = {
			isa = PBXGroup;
			children = (
				B19424082CD0FEFE003E5DC2 /* LottieAnimationView.swift */,
				147163972C5D35B70068B555 /* MusicVisualizer.swift */,
			);
			path = Music;
			sourceTree = "<group>";
		};
		B186542F2C6F455E000B926A /* Notch */ = {
			isa = PBXGroup;
			children = (
				1160F8D72DD98230006FBB94 /* NotchShape.swift */,
				9A987A032C73CA66005CA465 /* NotchShelfView.swift */,
				9AB0C6BB2C73C9CB00F7CD30 /* NotchHomeView.swift */,
				14D570C52C5F38210011E668 /* BoringHeader.swift */,
				14D570D12C5F6C6A0011E668 /* BoringExtrasMenu.swift */,
				1471A8582C6281BD0058408D /* BoringNotchWindow.swift */,
			);
			path = Notch;
			sourceTree = "<group>";
		};
		B18654302C6F4590000B926A /* Settings */ = {
			isa = PBXGroup;
			children = (
				11C5E3152DFE88510065821E /* SettingsView.swift */,
				11C5E3112DFE85970065821E /* SettingsWindowController.swift */,
				B1D6FD422C6603730015F173 /* SoftwareUpdater.swift */,
				B1B112902C6A572100093D8F /* EditPanelView.swift */,
				B1C448972C972CC4001F0858 /* ListItemPopover.swift */,
			);
			path = Settings;
			sourceTree = "<group>";
		};
		B18654312C6F45AE000B926A /* Live activities */ = {
			isa = PBXGroup;
			children = (
				14D570CC2C5F4BB70011E668 /* BoringBattery.swift */,
				B1C974332C642B6D0000E707 /* MarqueeTextView.swift */,
				B1D365CD2C6A979C0047BDBC /* LiveActivityModifier.swift */,
				B1D365CF2C6A9A6C0047BDBC /* SystemEventIndicatorModifier.swift */,
				14E9FEA92C70BF610062E83F /* DownloadView.swift */,
				B172AABF2C95DA0B001623F1 /* InlineHUD.swift */,
			);
			path = "Live activities";
			sourceTree = "<group>";
		};
		B186543A2C6F49A4000B926A /* Shortcuts */ = {
			isa = PBXGroup;
			children = (
				B186543B2C6F49AE000B926A /* ShortcutConstants.swift */,
			);
			path = Shortcuts;
			sourceTree = "<group>";
		};
		B1C448992C97375A001F0858 /* Tips */ = {
			isa = PBXGroup;
			children = (
				B1C4489A2C97376A001F0858 /* TipStore.swift */,
			);
			path = Tips;
			sourceTree = "<group>";
		};
/* End PBXGroup section */

/* Begin PBXNativeTarget section */
		14CEF4112C5CAED300855D72 /* boringNotch */ = {
			isa = PBXNativeTarget;
			buildConfigurationList = 14CEF4212C5CAED400855D72 /* Build configuration list for PBXNativeTarget "boringNotch" */;
			buildPhases = (
				14CEF40E2C5CAED300855D72 /* Sources */,
				14CEF40F2C5CAED300855D72 /* Frameworks */,
				14CEF4102C5CAED300855D72 /* Resources */,
				B1ECFA062C6FE58A002ACD87 /* Embed Frameworks */,
			);
			buildRules = (
			);
			dependencies = (
			);
			fileSystemSynchronizedGroups = (
				112FB72F2CCF12CC0015238C /* private */,
			);
			name = boringNotch;
			packageProductDependencies = (
				14D032192C68F32E0096E6A1 /* LaunchAtLogin */,
				14D0321C2C68F3350096E6A1 /* Sparkle */,
				B18654382C6F4990000B926A /* KeyboardShortcuts */,
				9A987A0F2C73CA8D005CA465 /* Collections */,
				1485442E2C8F049C00943381 /* TheBoringWorkerNotifier */,
				B19016212CC15B3D00E3F12E /* Defaults */,
				B1628B912CC260C0003D8DF3 /* SwiftUIIntrospect */,
				B194240A2CD10017003E5DC2 /* LottieUI */,
				146BC4362D366E9B0047C66A /* MacroVisionKit */,
			);
			productName = dynamicNotch;
			productReference = 14CEF4122C5CAED300855D72 /* boringNotch.app */;
			productType = "com.apple.product-type.application";
		};
/* End PBXNativeTarget section */

/* Begin PBXProject section */
		14CEF40A2C5CAED200855D72 /* Project object */ = {
			isa = PBXProject;
			attributes = {
				BuildIndependentTargetsInParallel = 1;
				LastSwiftUpdateCheck = 1540;
				LastUpgradeCheck = 1640;
				TargetAttributes = {
					14CEF4112C5CAED300855D72 = {
						CreatedOnToolsVersion = 15.4;
						LastSwiftMigration = 1540;
					};
				};
			};
			buildConfigurationList = 14CEF40D2C5CAED200855D72 /* Build configuration list for PBXProject "boringNotch" */;
			compatibilityVersion = "Xcode 14.0";
			developmentRegion = en;
			hasScannedForEncodings = 0;
			knownRegions = (
				en,
				es,
				Base,
			);
			mainGroup = 14CEF4092C5CAED200855D72;
			packageReferences = (
				14D032182C68F32E0096E6A1 /* XCRemoteSwiftPackageReference "LaunchAtLogin-Modern" */,
				14D0321B2C68F3350096E6A1 /* XCRemoteSwiftPackageReference "Sparkle" */,
				B18654372C6F4990000B926A /* XCRemoteSwiftPackageReference "KeyboardShortcuts" */,
				9A987A0E2C73CA8D005CA465 /* XCRemoteSwiftPackageReference "swift-collections" */,
				9A987A112C73CAA1005CA465 /* XCRemoteSwiftPackageReference "Pow" */,
				1485442D2C8F049C00943381 /* XCRemoteSwiftPackageReference "TheBoringWorkerNotifier" */,
				B19016202CC15B3D00E3F12E /* XCRemoteSwiftPackageReference "Defaults" */,
				B1628B902CC260C0003D8DF3 /* XCRemoteSwiftPackageReference "swiftui-introspect" */,
				B19424072CD0DB52003E5DC2 /* XCRemoteSwiftPackageReference "LottieUI" */,
				146BC4352D366E9B0047C66A /* XCRemoteSwiftPackageReference "MacroVisionKit" */,
			);
			productRefGroup = 14CEF4132C5CAED300855D72 /* Products */;
			projectDirPath = "";
			projectRoot = "";
			targets = (
				14CEF4112C5CAED300855D72 /* boringNotch */,
			);
		};
/* End PBXProject section */

/* Begin PBXResourcesBuildPhase section */
		14CEF4102C5CAED300855D72 /* Resources */ = {
			isa = PBXResourcesBuildPhase;
			buildActionMask = 2147483647;
			files = (
				14CEF41D2C5CAED400855D72 /* Preview Assets.xcassets in Resources */,
				14CEF41A2C5CAED400855D72 /* Assets.xcassets in Resources */,
				112B0EB82E30DD0F00562D6C /* NowPlayingTestClient in Resources */,
				112B0EB92E30DD0F00562D6C /* mediaremote-adapter.pl in Resources */,
				B17266E12C6532560031BA0D /* Localizable.xcstrings in Resources */,
				14A7E5972C65FD31008C1BE9 /* boring.m4a in Resources */,
			);
			runOnlyForDeploymentPostprocessing = 0;
		};
/* End PBXResourcesBuildPhase section */

/* Begin PBXSourcesBuildPhase section */
		14CEF40E2C5CAED300855D72 /* Sources */ = {
			isa = PBXSourcesBuildPhase;
			buildActionMask = 2147483647;
			files = (
				14C08BB92C8DE4B1000F8AA0 /* BoringCalendar.swift in Sources */,
				147163982C5D35B70068B555 /* MusicVisualizer.swift in Sources */,
				11CC44A22CEE614100C7244B /* BoringViewCoordinator.swift in Sources */,
				B186543C2C6F49AE000B926A /* ShortcutConstants.swift in Sources */,
				11A45C792E34E63100CEB175 /* MediaChecker.swift in Sources */,
				B1D365CE2C6A979C0047BDBC /* LiveActivityModifier.swift in Sources */,
				11CFC65B2E097E9D00748C80 /* WelcomeView.swift in Sources */,
				14D570C02C5EA5870011E668 /* AnimatedFace.swift in Sources */,
				B1D6FD432C6603730015F173 /* SoftwareUpdater.swift in Sources */,
				B1D365D02C6A9A6C0047BDBC /* SystemEventIndicatorModifier.swift in Sources */,
				14D570CB2C5F4B2C0011E668 /* BatteryStatusViewModel.swift in Sources */,
				9A0887322C7A693000C160EA /* TabButton.swift in Sources */,
				B10A848C2C7BCD150088BFFC /* AirDrop.swift in Sources */,
				1153BD9C2D98853B00979FB0 /* NowPlayingController.swift in Sources */,
				B141C2412CA5F53F00AC8CC8 /* SparkleView.swift in Sources */,
				116398962DF5D6C00052E6AF /* CalendarServiceProviding.swift in Sources */,
				1163988D2DF5CAB40052E6AF /* EventModel.swift in Sources */,
				14D570B92C5E98A20011E668 /* drop.swift in Sources */,
				1153BDA72D99B22200979FB0 /* YouTubeMusicController.swift in Sources */,
				1163988F2DF5CC870052E6AF /* CalendarModel.swift in Sources */,
				1153BD9A2D98824300979FB0 /* SpotifyController.swift in Sources */,
				B19424092CD0FF01003E5DC2 /* LottieAnimationView.swift in Sources */,
				9A987A072C73CA66005CA465 /* Ext+NSImage.swift in Sources */,
				B1C974342C642B6D0000E707 /* MarqueeTextView.swift in Sources */,
				9A987A052C73CA66005CA465 /* Ext+FileProvider.swift in Sources */,
				14288DE82C6E01C800B9F80C /* ProgressIndicator.swift in Sources */,
				1160F8D82DD98230006FBB94 /* NotchShape.swift in Sources */,
				14288DFE2C6E9A4700B9F80C /* BoringSystemTiles.swift in Sources */,
				14C08BC12C8E03AD000F8AA0 /* NSImage+Extensions.swift in Sources */,
				B10A848A2C7BCC940088BFFC /* AirDropView.swift in Sources */,
				149E0B9A2C737D40006418B1 /* WebcamView.swift in Sources */,
				1471639A2C5D35FF0068B555 /* MusicManager.swift in Sources */,
				B1B112932C6A577E00093D8F /* MouseTracker.swift in Sources */,
				9A987A062C73CA66005CA465 /* Ext+NSAlert.swift in Sources */,
				B1C448962C9712C4001F0858 /* ActionBar.swift in Sources */,
				9A987A0C2C73CA66005CA465 /* DropItemView.swift in Sources */,
				14A7E5882C64A89C008C1BE9 /* HelloAnimation.swift in Sources */,
				1153BD8F2D986B1F00979FB0 /* MediaControllerProtocol.swift in Sources */,
				9A987A092C73CA66005CA465 /* Ext+URL.swift in Sources */,
				9AB0C6BD2C73C9CB00F7CD30 /* NotchHomeView.swift in Sources */,
				B172AAC02C95DA0B001623F1 /* InlineHUD.swift in Sources */,
				14E9FEAA2C70BF610062E83F /* DownloadView.swift in Sources */,
				B1B112912C6A572100093D8F /* EditPanelView.swift in Sources */,
				B1C4489B2C97376A001F0858 /* TipStore.swift in Sources */,
				1153BD912D986DB300979FB0 /* PlaybackState.swift in Sources */,
				B1A78C822C8BA08100BD51B0 /* FullscreenMediaDetection.swift in Sources */,
				14E9FEAE2C7325770062E83F /* Button+Bouncing.swift in Sources */,
				14D570C92C5F38890011E668 /* BoringViewModel.swift in Sources */,
				14D570BC2C5E98EB0011E668 /* generic.swift in Sources */,
				B1CE8CFE2C6F659400DD9871 /* KeyboardShortcutsHelper.swift in Sources */,
				14D570C62C5F38210011E668 /* BoringHeader.swift in Sources */,
				B17266E32C65F7FB0031BA0D /* WhatsNewView.swift in Sources */,
				14C08BB62C8DE42D000F8AA0 /* CalendarManager.swift in Sources */,
				14D570CD2C5F4BB70011E668 /* BoringBattery.swift in Sources */,
				B10F84A32C6C9596009F3026 /* TestView.swift in Sources */,
				1443E7F32C609DCE0027C1FC /* matters.swift in Sources */,
				11C5E3162DFE88510065821E /* SettingsView.swift in Sources */,
				14D570D52C5F710B0011E668 /* constants.swift in Sources */,
				B1628BA82CC40C4F003D8DF3 /* DragDropView.swift in Sources */,
				1153BD932D986E4300979FB0 /* AppleMusicController.swift in Sources */,
				11C5E3132DFE85970065821E /* SettingsWindowController.swift in Sources */,
				9A987A0B2C73CA66005CA465 /* DropItem.swift in Sources */,
				11CFC6652E09C7B300748C80 /* OnboardingFinishView.swift in Sources */,
				507266DB2C908E2E00A2D00D /* HoverButton.swift in Sources */,
				CEF1E41B2E4024F900FD3C85 /* LocalizationManager.swift in Sources */,
				1471A8592C6281BD0058408D /* BoringNotchWindow.swift in Sources */,
				147CB9572C8CCC980094C254 /* BoringExtensionManager.swift in Sources */,
				14CEF4182C5CAED300855D72 /* ContentView.swift in Sources */,
				9A987A0D2C73CA66005CA465 /* NotchShelfView.swift in Sources */,
				9A987A0A2C73CA66005CA465 /* TrayDrop.swift in Sources */,
				11CFC65F2E097F2F00748C80 /* OnboardingView.swift in Sources */,
				14CEF4162C5CAED300855D72 /* boringNotchApp.swift in Sources */,
				B17266DF2C64DFA00031BA0D /* BundleInfos.swift in Sources */,
				F38DE6482D8243E7008B5C6D /* BatteryActivityManager.swift in Sources */,
				B10348D92C74E56000475897 /* ConditionalModifier.swift in Sources */,
				14D570C22C5EAFBF0011E668 /* EmptyState.swift in Sources */,
				B1FEB4992C7686630066EBBC /* PanGesture.swift in Sources */,
				9A0887352C7AFF8E00C160EA /* TabSelectionView.swift in Sources */,
				112FB7352CCF16F70015238C /* NotchSpaceManager.swift in Sources */,
				14FC6E502C7DED5600C7BEA5 /* DataTypes+Extensions.swift in Sources */,
				1153BD982D9881F900979FB0 /* AppleScriptHelper.swift in Sources */,
				11CFC6612E097F6800748C80 /* PermissionsRequestView.swift in Sources */,
				14D570D22C5F6C6A0011E668 /* BoringExtrasMenu.swift in Sources */,
				B141C23D2CA5F51200AC8CC8 /* ActivationView.swift in Sources */,
				14288DDC2C6E015000B9F80C /* AudioPlayer.swift in Sources */,
				149E0B972C737D00006418B1 /* WebcamManager.swift in Sources */,
				14288E0C2C6F8EC000B9F80C /* AppIcons.swift in Sources */,
				B1C448982C972CC4001F0858 /* ListItemPopover.swift in Sources */,
				B19016242CC15B5000E3F12E /* Constants.swift in Sources */,
				11CFC6632E09918400748C80 /* MusicControllerSelectionView.swift in Sources */,
			);
			runOnlyForDeploymentPostprocessing = 0;
		};
/* End PBXSourcesBuildPhase section */

/* Begin XCBuildConfiguration section */
		14CEF41F2C5CAED400855D72 /* Debug */ = {
			isa = XCBuildConfiguration;
			buildSettings = {
				ALWAYS_SEARCH_USER_PATHS = NO;
				ASSETCATALOG_COMPILER_GENERATE_SWIFT_ASSET_SYMBOL_EXTENSIONS = YES;
				CLANG_ANALYZER_NONNULL = YES;
				CLANG_ANALYZER_NUMBER_OBJECT_CONVERSION = YES_AGGRESSIVE;
				CLANG_CXX_LANGUAGE_STANDARD = "gnu++20";
				CLANG_ENABLE_MODULES = YES;
				CLANG_ENABLE_OBJC_ARC = YES;
				CLANG_ENABLE_OBJC_WEAK = YES;
				CLANG_WARN_BLOCK_CAPTURE_AUTORELEASING = YES;
				CLANG_WARN_BOOL_CONVERSION = YES;
				CLANG_WARN_COMMA = YES;
				CLANG_WARN_CONSTANT_CONVERSION = YES;
				CLANG_WARN_DEPRECATED_OBJC_IMPLEMENTATIONS = YES;
				CLANG_WARN_DIRECT_OBJC_ISA_USAGE = YES_ERROR;
				CLANG_WARN_DOCUMENTATION_COMMENTS = YES;
				CLANG_WARN_EMPTY_BODY = YES;
				CLANG_WARN_ENUM_CONVERSION = YES;
				CLANG_WARN_INFINITE_RECURSION = YES;
				CLANG_WARN_INT_CONVERSION = YES;
				CLANG_WARN_NON_LITERAL_NULL_CONVERSION = YES;
				CLANG_WARN_OBJC_IMPLICIT_RETAIN_SELF = YES;
				CLANG_WARN_OBJC_LITERAL_CONVERSION = YES;
				CLANG_WARN_OBJC_ROOT_CLASS = YES_ERROR;
				CLANG_WARN_QUOTED_INCLUDE_IN_FRAMEWORK_HEADER = YES;
				CLANG_WARN_RANGE_LOOP_ANALYSIS = YES;
				CLANG_WARN_STRICT_PROTOTYPES = YES;
				CLANG_WARN_SUSPICIOUS_MOVE = YES;
				CLANG_WARN_UNGUARDED_AVAILABILITY = YES_AGGRESSIVE;
				CLANG_WARN_UNREACHABLE_CODE = YES;
				CLANG_WARN__DUPLICATE_METHOD_MATCH = YES;
				COPY_PHASE_STRIP = NO;
				DEAD_CODE_STRIPPING = YES;
				DEBUG_INFORMATION_FORMAT = dwarf;
				ENABLE_STRICT_OBJC_MSGSEND = YES;
				ENABLE_TESTABILITY = YES;
				ENABLE_USER_SCRIPT_SANDBOXING = YES;
				GCC_C_LANGUAGE_STANDARD = gnu17;
				GCC_DYNAMIC_NO_PIC = NO;
				GCC_NO_COMMON_BLOCKS = YES;
				GCC_OPTIMIZATION_LEVEL = 0;
				GCC_PREPROCESSOR_DEFINITIONS = (
					"DEBUG=1",
					"$(inherited)",
				);
				GCC_WARN_64_TO_32_BIT_CONVERSION = YES;
				GCC_WARN_ABOUT_RETURN_TYPE = YES_ERROR;
				GCC_WARN_UNDECLARED_SELECTOR = YES;
				GCC_WARN_UNINITIALIZED_AUTOS = YES_AGGRESSIVE;
				GCC_WARN_UNUSED_FUNCTION = YES;
				GCC_WARN_UNUSED_VARIABLE = YES;
				LOCALIZATION_PREFERS_STRING_CATALOGS = YES;
				MACOSX_DEPLOYMENT_TARGET = 14.0;
				MTL_ENABLE_DEBUG_INFO = INCLUDE_SOURCE;
				MTL_FAST_MATH = YES;
				ONLY_ACTIVE_ARCH = YES;
				SDKROOT = macosx;
				SWIFT_ACTIVE_COMPILATION_CONDITIONS = "DEBUG $(inherited)";
				SWIFT_EMIT_LOC_STRINGS = YES;
				SWIFT_OPTIMIZATION_LEVEL = "-Onone";
				SWIFT_STRICT_CONCURRENCY = targeted;
				SWIFT_VERSION = 5.0;
			};
			name = Debug;
		};
		14CEF4202C5CAED400855D72 /* Release */ = {
			isa = XCBuildConfiguration;
			buildSettings = {
				ALWAYS_SEARCH_USER_PATHS = NO;
				ASSETCATALOG_COMPILER_GENERATE_SWIFT_ASSET_SYMBOL_EXTENSIONS = YES;
				CLANG_ANALYZER_NONNULL = YES;
				CLANG_ANALYZER_NUMBER_OBJECT_CONVERSION = YES_AGGRESSIVE;
				CLANG_CXX_LANGUAGE_STANDARD = "gnu++20";
				CLANG_ENABLE_MODULES = YES;
				CLANG_ENABLE_OBJC_ARC = YES;
				CLANG_ENABLE_OBJC_WEAK = YES;
				CLANG_WARN_BLOCK_CAPTURE_AUTORELEASING = YES;
				CLANG_WARN_BOOL_CONVERSION = YES;
				CLANG_WARN_COMMA = YES;
				CLANG_WARN_CONSTANT_CONVERSION = YES;
				CLANG_WARN_DEPRECATED_OBJC_IMPLEMENTATIONS = YES;
				CLANG_WARN_DIRECT_OBJC_ISA_USAGE = YES_ERROR;
				CLANG_WARN_DOCUMENTATION_COMMENTS = YES;
				CLANG_WARN_EMPTY_BODY = YES;
				CLANG_WARN_ENUM_CONVERSION = YES;
				CLANG_WARN_INFINITE_RECURSION = YES;
				CLANG_WARN_INT_CONVERSION = YES;
				CLANG_WARN_NON_LITERAL_NULL_CONVERSION = YES;
				CLANG_WARN_OBJC_IMPLICIT_RETAIN_SELF = YES;
				CLANG_WARN_OBJC_LITERAL_CONVERSION = YES;
				CLANG_WARN_OBJC_ROOT_CLASS = YES_ERROR;
				CLANG_WARN_QUOTED_INCLUDE_IN_FRAMEWORK_HEADER = YES;
				CLANG_WARN_RANGE_LOOP_ANALYSIS = YES;
				CLANG_WARN_STRICT_PROTOTYPES = YES;
				CLANG_WARN_SUSPICIOUS_MOVE = YES;
				CLANG_WARN_UNGUARDED_AVAILABILITY = YES_AGGRESSIVE;
				CLANG_WARN_UNREACHABLE_CODE = YES;
				CLANG_WARN__DUPLICATE_METHOD_MATCH = YES;
				COPY_PHASE_STRIP = NO;
				DEAD_CODE_STRIPPING = YES;
				DEBUG_INFORMATION_FORMAT = "dwarf-with-dsym";
				ENABLE_NS_ASSERTIONS = NO;
				ENABLE_STRICT_OBJC_MSGSEND = YES;
				ENABLE_USER_SCRIPT_SANDBOXING = YES;
				GCC_C_LANGUAGE_STANDARD = gnu17;
				GCC_NO_COMMON_BLOCKS = YES;
				GCC_WARN_64_TO_32_BIT_CONVERSION = YES;
				GCC_WARN_ABOUT_RETURN_TYPE = YES_ERROR;
				GCC_WARN_UNDECLARED_SELECTOR = YES;
				GCC_WARN_UNINITIALIZED_AUTOS = YES_AGGRESSIVE;
				GCC_WARN_UNUSED_FUNCTION = YES;
				GCC_WARN_UNUSED_VARIABLE = YES;
				LOCALIZATION_PREFERS_STRING_CATALOGS = YES;
				MACOSX_DEPLOYMENT_TARGET = 14.0;
				MTL_ENABLE_DEBUG_INFO = NO;
				MTL_FAST_MATH = YES;
				SDKROOT = macosx;
				SWIFT_COMPILATION_MODE = wholemodule;
<<<<<<< HEAD
				SWIFT_STRICT_CONCURRENCY = targeted;
				SWIFT_VERSION = 5.0;
=======
				SWIFT_EMIT_LOC_STRINGS = YES;
>>>>>>> 992578f4
			};
			name = Release;
		};
		14CEF4222C5CAED400855D72 /* Debug */ = {
			isa = XCBuildConfiguration;
			buildSettings = {
				ASSETCATALOG_COMPILER_APPICON_NAME = AppIcon;
				ASSETCATALOG_COMPILER_GLOBAL_ACCENT_COLOR_NAME = AccentColor;
				ASSETCATALOG_COMPILER_INCLUDE_ALL_APPICON_ASSETS = YES;
				CLANG_ENABLE_MODULES = YES;
				CODE_SIGN_ALLOW_ENTITLEMENTS_MODIFICATION = YES;
				CODE_SIGN_ENTITLEMENTS = boringNotch/boringNotch.entitlements;
				CODE_SIGN_IDENTITY = "Apple Development";
				"CODE_SIGN_IDENTITY[sdk=macosx*]" = "-";
				CODE_SIGN_STYLE = Automatic;
				COMBINE_HIDPI_IMAGES = YES;
				CURRENT_PROJECT_VERSION = "2.7-rc.2+1";
				DEAD_CODE_STRIPPING = YES;
				DEVELOPMENT_ASSET_PATHS = "\"boringNotch/Preview Content\"";
				DEVELOPMENT_TEAM = "";
				ENABLE_HARDENED_RUNTIME = YES;
				ENABLE_PREVIEWS = YES;
				ENABLE_USER_SCRIPT_SANDBOXING = YES;
				FRAMEWORK_SEARCH_PATHS = (
					"$(inherited)",
					"$(PROJECT_DIR)",
					"$(PROJECT_DIR)/mediaremote-adapter",
				);
				GENERATE_INFOPLIST_FILE = YES;
				INFOPLIST_FILE = boringNotch/Info.plist;
				INFOPLIST_KEY_CFBundleDisplayName = TheBoringNotch;
				INFOPLIST_KEY_LSApplicationCategoryType = "public.app-category.utilities";
				INFOPLIST_KEY_LSBackgroundOnly = YES;
				INFOPLIST_KEY_LSUIElement = NO;
				INFOPLIST_KEY_NSAppleEventsUsageDescription = "This app uses AppleEvents to control music";
				INFOPLIST_KEY_NSCalendarsUsageDescription = "This app uses the calendar to display your calendar events";
				INFOPLIST_KEY_NSCameraUsageDescription = "This app uses the camera to display a live camera view";
				INFOPLIST_KEY_NSHumanReadableCopyright = "";
				LD_RUNPATH_SEARCH_PATHS = (
					"$(inherited)",
					"@executable_path/../Frameworks",
				);
				MACOSX_DEPLOYMENT_TARGET = 14.0;
				MARKETING_VERSION = "2.7-rc.2";
				PRODUCT_BUNDLE_IDENTIFIER = theboringteam.boringnotch;
				PRODUCT_NAME = "$(TARGET_NAME)";
				PROVISIONING_PROFILE_SPECIFIER = "";
				SWIFT_EMIT_LOC_STRINGS = YES;
				SWIFT_STRICT_CONCURRENCY = targeted;
				SWIFT_VERSION = 5.0;
				SYSTEM_FRAMEWORK_SEARCH_PATHS = (
					"$(inherited)",
					"$(SYSTEM_LIBRARY_DIR)/PrivateFrameworks",
				);
			};
			name = Debug;
		};
		14CEF4232C5CAED400855D72 /* Release */ = {
			isa = XCBuildConfiguration;
			buildSettings = {
				ASSETCATALOG_COMPILER_APPICON_NAME = AppIcon;
				ASSETCATALOG_COMPILER_GLOBAL_ACCENT_COLOR_NAME = AccentColor;
				ASSETCATALOG_COMPILER_INCLUDE_ALL_APPICON_ASSETS = YES;
				CLANG_ENABLE_MODULES = YES;
				CODE_SIGN_ALLOW_ENTITLEMENTS_MODIFICATION = YES;
				CODE_SIGN_ENTITLEMENTS = boringNotch/boringNotch.entitlements;
				CODE_SIGN_IDENTITY = "Apple Development";
				"CODE_SIGN_IDENTITY[sdk=macosx*]" = "-";
				CODE_SIGN_STYLE = Automatic;
				COMBINE_HIDPI_IMAGES = YES;
				CURRENT_PROJECT_VERSION = "2.7-rc.2+1";
				DEAD_CODE_STRIPPING = YES;
				DEVELOPMENT_ASSET_PATHS = "\"boringNotch/Preview Content\"";
				DEVELOPMENT_TEAM = "";
				ENABLE_HARDENED_RUNTIME = YES;
				ENABLE_PREVIEWS = YES;
				FRAMEWORK_SEARCH_PATHS = (
					"$(inherited)",
					"$(PROJECT_DIR)",
					"$(PROJECT_DIR)/mediaremote-adapter",
				);
				GENERATE_INFOPLIST_FILE = YES;
				INFOPLIST_FILE = boringNotch/Info.plist;
				INFOPLIST_KEY_CFBundleDisplayName = TheBoringNotch;
				INFOPLIST_KEY_LSApplicationCategoryType = "public.app-category.utilities";
				INFOPLIST_KEY_LSBackgroundOnly = YES;
				INFOPLIST_KEY_LSUIElement = NO;
				INFOPLIST_KEY_NSAppleEventsUsageDescription = "This app uses AppleEvents to control music";
				INFOPLIST_KEY_NSCalendarsUsageDescription = "This app uses the calendar to display your calendar events";
				INFOPLIST_KEY_NSCameraUsageDescription = "This app uses the camera to display a live camera view";
				INFOPLIST_KEY_NSHumanReadableCopyright = "";
				LD_RUNPATH_SEARCH_PATHS = (
					"$(inherited)",
					"@executable_path/../Frameworks",
				);
				MACOSX_DEPLOYMENT_TARGET = 14.0;
				MARKETING_VERSION = "2.7-rc.2";
				PRODUCT_BUNDLE_IDENTIFIER = theboringteam.boringnotch;
				PRODUCT_NAME = "$(TARGET_NAME)";
				PROVISIONING_PROFILE_SPECIFIER = "";
				SWIFT_EMIT_LOC_STRINGS = YES;
				SWIFT_STRICT_CONCURRENCY = targeted;
				SWIFT_VERSION = 5.0;
				SYSTEM_FRAMEWORK_SEARCH_PATHS = (
					"$(inherited)",
					"$(SYSTEM_LIBRARY_DIR)/PrivateFrameworks",
				);
			};
			name = Release;
		};
/* End XCBuildConfiguration section */

/* Begin XCConfigurationList section */
		14CEF40D2C5CAED200855D72 /* Build configuration list for PBXProject "boringNotch" */ = {
			isa = XCConfigurationList;
			buildConfigurations = (
				14CEF41F2C5CAED400855D72 /* Debug */,
				14CEF4202C5CAED400855D72 /* Release */,
			);
			defaultConfigurationIsVisible = 0;
			defaultConfigurationName = Release;
		};
		14CEF4212C5CAED400855D72 /* Build configuration list for PBXNativeTarget "boringNotch" */ = {
			isa = XCConfigurationList;
			buildConfigurations = (
				14CEF4222C5CAED400855D72 /* Debug */,
				14CEF4232C5CAED400855D72 /* Release */,
			);
			defaultConfigurationIsVisible = 0;
			defaultConfigurationName = Release;
		};
/* End XCConfigurationList section */

/* Begin XCRemoteSwiftPackageReference section */
		146BC4352D366E9B0047C66A /* XCRemoteSwiftPackageReference "MacroVisionKit" */ = {
			isa = XCRemoteSwiftPackageReference;
			repositoryURL = "https://github.com/TheBoredTeam/MacroVisionKit";
			requirement = {
				kind = upToNextMajorVersion;
				minimumVersion = 0.1.0;
			};
		};
		1485442D2C8F049C00943381 /* XCRemoteSwiftPackageReference "TheBoringWorkerNotifier" */ = {
			isa = XCRemoteSwiftPackageReference;
			repositoryURL = "https://github.com/TheBoredTeam/TheBoringWorkerNotifier.git";
			requirement = {
				branch = main;
				kind = branch;
			};
		};
		14D032182C68F32E0096E6A1 /* XCRemoteSwiftPackageReference "LaunchAtLogin-Modern" */ = {
			isa = XCRemoteSwiftPackageReference;
			repositoryURL = "https://github.com/sindresorhus/LaunchAtLogin-Modern";
			requirement = {
				branch = main;
				kind = branch;
			};
		};
		14D0321B2C68F3350096E6A1 /* XCRemoteSwiftPackageReference "Sparkle" */ = {
			isa = XCRemoteSwiftPackageReference;
			repositoryURL = "https://github.com/sparkle-project/Sparkle";
			requirement = {
				kind = upToNextMajorVersion;
				minimumVersion = 2.6.4;
			};
		};
		9A987A0E2C73CA8D005CA465 /* XCRemoteSwiftPackageReference "swift-collections" */ = {
			isa = XCRemoteSwiftPackageReference;
			repositoryURL = "https://github.com/apple/swift-collections.git";
			requirement = {
				kind = upToNextMajorVersion;
				minimumVersion = 1.1.2;
			};
		};
		9A987A112C73CAA1005CA465 /* XCRemoteSwiftPackageReference "Pow" */ = {
			isa = XCRemoteSwiftPackageReference;
			repositoryURL = "https://github.com/EmergeTools/Pow";
			requirement = {
				kind = upToNextMajorVersion;
				minimumVersion = 1.0.4;
			};
		};
		B1628B902CC260C0003D8DF3 /* XCRemoteSwiftPackageReference "swiftui-introspect" */ = {
			isa = XCRemoteSwiftPackageReference;
			repositoryURL = "https://github.com/siteline/swiftui-introspect";
			requirement = {
				kind = upToNextMajorVersion;
				minimumVersion = 1.3.0;
			};
		};
		B18654372C6F4990000B926A /* XCRemoteSwiftPackageReference "KeyboardShortcuts" */ = {
			isa = XCRemoteSwiftPackageReference;
			repositoryURL = "https://github.com/sindresorhus/KeyboardShortcuts";
			requirement = {
				kind = upToNextMajorVersion;
				minimumVersion = 2.2.4;
			};
		};
		B19016202CC15B3D00E3F12E /* XCRemoteSwiftPackageReference "Defaults" */ = {
			isa = XCRemoteSwiftPackageReference;
			repositoryURL = "https://github.com/sindresorhus/Defaults";
			requirement = {
				kind = upToNextMajorVersion;
				minimumVersion = 9.0.2;
			};
		};
		B19424072CD0DB52003E5DC2 /* XCRemoteSwiftPackageReference "LottieUI" */ = {
			isa = XCRemoteSwiftPackageReference;
			repositoryURL = "https://github.com/jasudev/LottieUI.git";
			requirement = {
				branch = main;
				kind = branch;
			};
		};
/* End XCRemoteSwiftPackageReference section */

/* Begin XCSwiftPackageProductDependency section */
		146BC4362D366E9B0047C66A /* MacroVisionKit */ = {
			isa = XCSwiftPackageProductDependency;
			package = 146BC4352D366E9B0047C66A /* XCRemoteSwiftPackageReference "MacroVisionKit" */;
			productName = MacroVisionKit;
		};
		1485442E2C8F049C00943381 /* TheBoringWorkerNotifier */ = {
			isa = XCSwiftPackageProductDependency;
			package = 1485442D2C8F049C00943381 /* XCRemoteSwiftPackageReference "TheBoringWorkerNotifier" */;
			productName = TheBoringWorkerNotifier;
		};
		14D032192C68F32E0096E6A1 /* LaunchAtLogin */ = {
			isa = XCSwiftPackageProductDependency;
			package = 14D032182C68F32E0096E6A1 /* XCRemoteSwiftPackageReference "LaunchAtLogin-Modern" */;
			productName = LaunchAtLogin;
		};
		14D0321C2C68F3350096E6A1 /* Sparkle */ = {
			isa = XCSwiftPackageProductDependency;
			package = 14D0321B2C68F3350096E6A1 /* XCRemoteSwiftPackageReference "Sparkle" */;
			productName = Sparkle;
		};
		9A987A0F2C73CA8D005CA465 /* Collections */ = {
			isa = XCSwiftPackageProductDependency;
			package = 9A987A0E2C73CA8D005CA465 /* XCRemoteSwiftPackageReference "swift-collections" */;
			productName = Collections;
		};
		B1628B912CC260C0003D8DF3 /* SwiftUIIntrospect */ = {
			isa = XCSwiftPackageProductDependency;
			package = B1628B902CC260C0003D8DF3 /* XCRemoteSwiftPackageReference "swiftui-introspect" */;
			productName = SwiftUIIntrospect;
		};
		B18654382C6F4990000B926A /* KeyboardShortcuts */ = {
			isa = XCSwiftPackageProductDependency;
			package = B18654372C6F4990000B926A /* XCRemoteSwiftPackageReference "KeyboardShortcuts" */;
			productName = KeyboardShortcuts;
		};
		B19016212CC15B3D00E3F12E /* Defaults */ = {
			isa = XCSwiftPackageProductDependency;
			package = B19016202CC15B3D00E3F12E /* XCRemoteSwiftPackageReference "Defaults" */;
			productName = Defaults;
		};
		B194240A2CD10017003E5DC2 /* LottieUI */ = {
			isa = XCSwiftPackageProductDependency;
			package = B19424072CD0DB52003E5DC2 /* XCRemoteSwiftPackageReference "LottieUI" */;
			productName = LottieUI;
		};
/* End XCSwiftPackageProductDependency section */
	};
	rootObject = 14CEF40A2C5CAED200855D72 /* Project object */;
}<|MERGE_RESOLUTION|>--- conflicted
+++ resolved
@@ -934,12 +934,9 @@
 				MTL_FAST_MATH = YES;
 				SDKROOT = macosx;
 				SWIFT_COMPILATION_MODE = wholemodule;
-<<<<<<< HEAD
 				SWIFT_STRICT_CONCURRENCY = targeted;
 				SWIFT_VERSION = 5.0;
-=======
 				SWIFT_EMIT_LOC_STRINGS = YES;
->>>>>>> 992578f4
 			};
 			name = Release;
 		};
